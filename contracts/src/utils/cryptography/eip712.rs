--- conflicted
+++ resolved
@@ -109,13 +109,8 @@
     /// # Arguments
     ///
     /// * `&self` - Read access to the contract's state.
-<<<<<<< HEAD
-    fn domain_separator_v4(&self) -> FixedBytes<32> {
+    fn domain_separator_v4(&self) -> B256 {
         let encoded = DomainSeparatorTuple::abi_encode(&(
-=======
-    fn domain_separator_v4(&self) -> B256 {
-        let encoded = DomainSeparatorTuple::encode(&(
->>>>>>> efee5826
             TYPE_HASH,
             Self::HASHED_NAME,
             Self::HASHED_VERSION,
