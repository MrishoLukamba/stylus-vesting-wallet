//! Implementation of nonce tracking for addresses.
//!
//! Nonces will only increment.

use alloy_primitives::{uint, Address, U256};
use alloy_sol_types::sol;
use stylus_proc::{external, sol_storage, SolidityError};

const ONE: U256 = uint!(1_U256);

sol! {
    /// The nonce used for an `account` is not the expected current nonce.
    #[derive(Debug)]
    #[allow(missing_docs)]
    error InvalidAccountNonce(address account, uint256 currentNonce);
}

/// A Nonces error.
#[derive(SolidityError, Debug)]
pub enum Error {
    /// The nonce used for an `account` is not the expected current nonce.
    InvalidAccountNonce(InvalidAccountNonce),
}

sol_storage! {
    /// State of a Nonces Contract.
    pub struct Nonces {
        /// Mapping from address to its nonce.
        mapping(address => uint256) _nonces;
    }
}

#[external]
impl Nonces {
    /// Returns the unused nonce for the given `account`.
    ///
    /// # Arguments
    ///
    /// * `&self` - Read access to the contract's state.
    /// * `owner` - The address for which to return the nonce.
    fn nonce(&self, owner: Address) -> U256 {
        self._nonces.get(owner)
    }

    /// Consumes a nonce for the given `account`.
    ///
    /// # Arguments
    ///
    /// * `&mut self` - Write access to the contract's state.
    /// * `owner` - The address for which to consume the nonce.
    ///
    /// /// # Panics
    ///
    /// This function will panic if the nonce for the given `owner` has reached
    /// the maximum value representable by `U256`, causing the `checked_add`
    /// method to return `None`.
    fn use_nonce(&mut self, owner: Address) -> U256 {
        let nonce = self._nonces.get(owner);
        self._nonces
            .setter(owner)
            .set(unsafe { nonce.checked_add(ONE).unwrap_unchecked() });

        nonce
    }

    /// Same as `use_nonce` but checking that the `nonce` is the next valid for
    /// the owner.
    ///
    /// # Arguments
    ///
    /// * `&mut self` - Write access to the contract's state.
    /// * `owner` - The address for which to consume the nonce.
    /// * `nonce` - The nonce to consume.
    ///
    /// # Panics
    ///
    /// This function will panic if the nonce for the given `owner` has reached
    /// the maximum value representable by `U256`, causing the `checked_add`
    /// method to return `None`.
    ///
    /// # Errors
    ///
    /// Returns an error if the `nonce` is not the next valid nonce for the
    /// owner.
    fn use_checked_nonce(
        &mut self,
        owner: Address,
        nonce: U256,
    ) -> Result<(), Error> {
        let current_nonce = self._nonces.get(owner);

        if nonce != current_nonce {
            return Err(Error::InvalidAccountNonce(InvalidAccountNonce {
                account: owner,
                currentNonce: current_nonce,
            }));
        }

        self._nonces
            .setter(owner)
            .set(unsafe { nonce.checked_add(ONE).unwrap_unchecked() });

        Ok(())
    }
}

#[cfg(all(test, feature = "std"))]
mod tests {
<<<<<<< HEAD
    use alloy_primitives::{address, U256};
=======
    use alloy_primitives::U256;
    use stylus_sdk::msg;
>>>>>>> 9e45bffc

    use super::ONE;
    use crate::utils::nonces::{Error, Nonces};

    #[motsu::test]
    fn initiate_nonce(contract: Nonces) {
        assert_eq!(contract.nonce(msg::sender()), U256::ZERO);
    }

    #[motsu::test]
    fn use_nonce(contract: Nonces) {
        let owner = msg::sender();

        let use_nonce = contract.use_nonce(owner);
        assert_eq!(use_nonce, U256::ZERO);

        let nonce = contract.nonce(owner);
        assert_eq!(nonce, ONE);
    }

    #[motsu::test]
    fn use_checked_nonce(contract: Nonces) {
        let owner = msg::sender();

        let use_checked_nonce = contract.use_checked_nonce(owner, U256::ZERO);
        assert!(use_checked_nonce.is_ok());

        let nonce = contract.nonce(owner);
        assert_eq!(nonce, ONE);
    }

    #[motsu::test]
    fn use_checked_nonce_invalid_nonce(contract: Nonces) {
        let owner = msg::sender();

        let use_checked_nonce = contract.use_checked_nonce(owner, ONE);
        assert!(matches!(
            use_checked_nonce,
            Err(Error::InvalidAccountNonce(_))
        ));
    }
}<|MERGE_RESOLUTION|>--- conflicted
+++ resolved
@@ -106,12 +106,8 @@
 
 #[cfg(all(test, feature = "std"))]
 mod tests {
-<<<<<<< HEAD
-    use alloy_primitives::{address, U256};
-=======
     use alloy_primitives::U256;
     use stylus_sdk::msg;
->>>>>>> 9e45bffc
 
     use super::ONE;
     use crate::utils::nonces::{Error, Nonces};
