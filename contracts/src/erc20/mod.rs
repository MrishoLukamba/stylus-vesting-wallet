--- conflicted
+++ resolved
@@ -550,13 +550,8 @@
         assert_eq!(initial_supply + one, contract.total_supply());
     }
 
-<<<<<<< HEAD
-    #[motsu::test]
-    #[should_panic = "Should not exceed `U256::MAX` for `_total_supply`"]
-=======
-    #[grip::test]
+    #[motsu::test]
     #[should_panic = "should not exceed `U256::MAX` for `_total_supply`"]
->>>>>>> d36f6dc5
     fn update_mint_errors_arithmetic_overflow(contract: Erc20) {
         let alice = address!("A11CEacF9aa32246d767FCCD72e02d6bCbcC375d");
         let one = U256::from(1);
@@ -609,13 +604,8 @@
         assert_eq!(initial_supply, contract.total_supply());
     }
 
-<<<<<<< HEAD
-    #[motsu::test]
-    #[should_panic = "Should not exceed `U256::MAX` for `_total_supply`"]
-=======
-    #[grip::test]
+    #[motsu::test]
     #[should_panic = "should not exceed `U256::MAX` for `_total_supply`"]
->>>>>>> d36f6dc5
     fn mint_errors_arithmetic_overflow(contract: Erc20) {
         let alice = address!("A11CEacF9aa32246d767FCCD72e02d6bCbcC375d");
         let one = U256::from(1);
