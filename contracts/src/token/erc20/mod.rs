//! Implementation of the ERC-20 token standard.
//!
//! We have followed general `OpenZeppelin` Contracts guidelines: functions
//! revert instead of returning `false` on failure. This behavior is
//! nonetheless conventional and does not conflict with the expectations of
//! [`Erc20`] applications.
use alloy_primitives::{Address, FixedBytes, U256};
use alloy_sol_types::sol;
<<<<<<< HEAD
=======
use openzeppelin_stylus_proc::interface_id;
use stylus_proc::SolidityError;
>>>>>>> 15378195
use stylus_sdk::{
    call::MethodError,
    evm, msg,
    stylus_proc::{public, sol_storage, SolidityError},
};

use crate::utils::introspection::erc165::{Erc165, IErc165};

pub mod extensions;

sol! {
    /// Emitted when `value` tokens are moved from one account (`from`) to
    /// another (`to`).
    ///
    /// Note that `value` may be zero.
    #[allow(missing_docs)]
    event Transfer(address indexed from, address indexed to, uint256 value);
    /// Emitted when the allowance of a `spender` for an `owner` is set by a
    /// call to `approve`. `value` is the new allowance.
    #[allow(missing_docs)]
    event Approval(address indexed owner, address indexed spender, uint256 value);
}

sol! {
    /// Indicates an error related to the current `balance` of `sender`. Used
    /// in transfers.
    ///
    /// * `sender` - Address whose tokens are being transferred.
    /// * `balance` - Current balance for the interacting account.
    /// * `needed` - Minimum amount required to perform a transfer.
    #[derive(Debug)]
    #[allow(missing_docs)]
    error ERC20InsufficientBalance(address sender, uint256 balance, uint256 needed);
    /// Indicates a failure with the token `sender`. Used in transfers.
    ///
    /// * `sender` - Address whose tokens are being transferred.
    #[derive(Debug)]
    #[allow(missing_docs)]
    error ERC20InvalidSender(address sender);
    /// Indicates a failure with the token `receiver`. Used in transfers.
    ///
    /// * `receiver` - Address to which the tokens are being transferred.
    #[derive(Debug)]
    #[allow(missing_docs)]
    error ERC20InvalidReceiver(address receiver);
    /// Indicates a failure with the `spender`’s `allowance`. Used in
    /// transfers.
    ///
    /// * `spender` - Address that may be allowed to operate on tokens without
    /// being their owner.
    /// * `allowance` - Amount of tokens a `spender` is allowed to operate
    /// with.
    /// * `needed` - Minimum amount required to perform a transfer.
    #[derive(Debug)]
    #[allow(missing_docs)]
    error ERC20InsufficientAllowance(address spender, uint256 allowance, uint256 needed);
    /// Indicates a failure with the `spender` to be approved. Used in
    /// approvals.
    ///
    /// * `spender` - Address that may be allowed to operate on tokens without
    /// being their owner.
    #[derive(Debug)]
    #[allow(missing_docs)]
    error ERC20InvalidSpender(address spender);

}

/// An [`Erc20`] error defined as described in [ERC-6093].
///
/// [ERC-6093]: https://eips.ethereum.org/EIPS/eip-6093
#[derive(SolidityError, Debug)]
pub enum Error {
    /// Indicates an error related to the current balance of `sender`. Used in
    /// transfers.
    InsufficientBalance(ERC20InsufficientBalance),
    /// Indicates a failure with the token `sender`. Used in transfers.
    InvalidSender(ERC20InvalidSender),
    /// Indicates a failure with the token `receiver`. Used in transfers.
    InvalidReceiver(ERC20InvalidReceiver),
    /// Indicates a failure with the `spender`’s `allowance`. Used in
    /// transfers.
    InsufficientAllowance(ERC20InsufficientAllowance),
    /// Indicates a failure with the `spender` to be approved. Used in
    /// approvals.
    InvalidSpender(ERC20InvalidSpender),
}

impl MethodError for Error {
    fn encode(self) -> alloc::vec::Vec<u8> {
        self.into()
    }
}

sol_storage! {
    /// State of an `Erc20` token.
    pub struct Erc20 {
        /// Maps users to balances.
        mapping(address => uint256) _balances;
        /// Maps users to a mapping of each spender's allowance.
        mapping(address => mapping(address => uint256)) _allowances;
        /// The total supply of the token.
        uint256 _total_supply;
    }
}

/// Required interface of an [`Erc20`] compliant contract.
#[interface_id]
pub trait IErc20 {
    /// The error type associated to this ERC-20 trait implementation.
    type Error: Into<alloc::vec::Vec<u8>>;

    /// Returns the number of tokens in existence.
    ///
    /// # Arguments
    ///
    /// * `&self` - Read access to the contract's state.
    fn total_supply(&self) -> U256;

    /// Returns the number of tokens owned by `account`.
    ///
    /// # Arguments
    ///
    /// * `&self` - Read access to the contract's state.
    /// * `account` - Account to get balance from.
    fn balance_of(&self, account: Address) -> U256;

    /// Moves a `value` amount of tokens from the caller's account to `to`.
    ///
    /// Returns a boolean value indicating whether the operation succeeded.
    ///
    /// # Arguments
    ///
    /// * `&mut self` - Write access to the contract's state.
    /// * `to` - Account to transfer tokens to.
    /// * `value` - Number of tokens to transfer.
    ///
    /// # Errors
    ///
    /// * If the `to` address is `Address::ZERO`, then the error
    /// [`Error::InvalidReceiver`] is returned.
    /// * If the caller doesn't have a balance of at least `value`, then the
    /// error [`Error::InsufficientBalance`] is returned.
    ///
    /// # Events
    ///
    /// Emits a [`Transfer`] event.
    fn transfer(
        &mut self,
        to: Address,
        value: U256,
    ) -> Result<bool, Self::Error>;

    /// Returns the remaining number of tokens that `spender` will be allowed
    /// to spend on behalf of `owner` through `transfer_from`. This is zero by
    /// default.
    ///
    /// This value changes when `approve` or `transfer_from` are called.
    ///
    /// # Arguments
    ///
    /// * `&self` - Read access to the contract's state.
    /// * `owner` - Account that owns the tokens.
    /// * `spender` - Account that will spend the tokens.
    fn allowance(&self, owner: Address, spender: Address) -> U256;

    /// Sets a `value` number of tokens as the allowance of `spender` over the
    /// caller's tokens.
    ///
    /// Returns a boolean value indicating whether the operation succeeded.
    ///
    /// WARNING: Beware that changing an allowance with this method brings the
    /// risk that someone may use both the old and the new allowance by
    /// unfortunate transaction ordering. One possible solution to mitigate
    /// this race condition is to first reduce the `spender`'s allowance to 0
    /// and set the desired value afterwards:
    /// <https://github.com/ethereum/EIPs/issues/20#issuecomment-263524729>
    ///
    /// # Arguments
    ///
    /// * `&mut self` - Write access to the contract's state.
    /// * `owner` - Account that owns the tokens.
    /// * `spender` - Account that will spend the tokens.
    ///
    /// # Errors
    ///
    /// If the `spender` address is `Address::ZERO`, then the error
    /// [`Error::InvalidSpender`] is returned.
    ///
    /// # Events
    ///
    /// Emits an [`Approval`] event.
    fn approve(
        &mut self,
        spender: Address,
        value: U256,
    ) -> Result<bool, Self::Error>;

    /// Moves a `value` number of tokens from `from` to `to` using the
    /// allowance mechanism. `value` is then deducted from the caller's
    /// allowance.
    ///
    /// Returns a boolean value indicating whether the operation succeeded.
    ///
    /// NOTE: If `value` is the maximum `U256::MAX`, the allowance is not
    /// updated on `transfer_from`. This is semantically equivalent to
    /// an infinite approval.
    ///
    /// # Arguments
    ///
    /// * `&mut self` - Write access to the contract's state.
    /// * `from` - Account to transfer tokens from.
    /// * `to` - Account to transfer tokens to.
    /// * `value` - Number of tokens to transfer.
    ///
    /// # Errors
    ///
    /// * If the `from` address is `Address::ZERO`, then the error
    /// [`Error::InvalidSender`] is returned.
    /// * If the `to` address is `Address::ZERO`, then the error
    /// [`Error::InvalidReceiver`] is returned.
    /// * If not enough allowance is available, then the error
    /// [`Error::InsufficientAllowance`] is returned.
    ///
    /// # Events
    ///
    /// Emits a [`Transfer`] event.
    fn transfer_from(
        &mut self,
        from: Address,
        to: Address,
        value: U256,
    ) -> Result<bool, Self::Error>;
}

#[public]
impl IErc20 for Erc20 {
    type Error = Error;

    fn total_supply(&self) -> U256 {
        self._total_supply.get()
    }

    fn balance_of(&self, account: Address) -> U256 {
        self._balances.get(account)
    }

    fn transfer(
        &mut self,
        to: Address,
        value: U256,
    ) -> Result<bool, Self::Error> {
        let from = msg::sender();
        self._transfer(from, to, value)?;
        Ok(true)
    }

    fn allowance(&self, owner: Address, spender: Address) -> U256 {
        self._allowances.get(owner).get(spender)
    }

    fn approve(
        &mut self,
        spender: Address,
        value: U256,
    ) -> Result<bool, Self::Error> {
        let owner = msg::sender();
        self._approve(owner, spender, value)
    }

    fn transfer_from(
        &mut self,
        from: Address,
        to: Address,
        value: U256,
    ) -> Result<bool, Self::Error> {
        let spender = msg::sender();
        self._spend_allowance(from, spender, value)?;
        self._transfer(from, to, value)?;
        Ok(true)
    }
}

impl IErc165 for Erc20 {
    fn supports_interface(interface_id: FixedBytes<4>) -> bool {
        <Self as IErc20>::INTERFACE_ID == u32::from_be_bytes(*interface_id)
            || Erc165::supports_interface(interface_id)
    }
}

impl Erc20 {
    /// Sets a `value` number of tokens as the allowance of `spender` over the
    /// caller's tokens.
    ///
    /// Returns a boolean value indicating whether the operation succeeded.
    /// # Arguments
    ///
    /// * `&mut self` - Write access to the contract's state.
    /// * `owner` - Account that owns the tokens.
    /// * `spender` - Account that will spend the tokens.
    ///
    /// # Errors
    ///
    /// If the `spender` address is `Address::ZERO`, then the error
    /// [`Error::InvalidSpender`] is returned.
    ///
    /// # Events
    ///
    /// Emits an [`Approval`] event.
    fn _approve(
        &mut self,
        owner: Address,
        spender: Address,
        value: U256,
    ) -> Result<bool, Error> {
        if spender.is_zero() {
            return Err(Error::InvalidSpender(ERC20InvalidSpender {
                spender: Address::ZERO,
            }));
        }

        self._allowances.setter(owner).insert(spender, value);
        evm::log(Approval { owner, spender, value });
        Ok(true)
    }

    /// Internal implementation of transferring tokens between two accounts.
    ///
    /// # Arguments
    ///
    /// * `&mut self` - Write access to the contract's state.
    /// * `from` - Account to transfer tokens from.
    /// * `to` - Account to transfer tokens to.
    /// * `value` - The number of tokens to transfer.
    ///
    /// # Errors
    ///
    /// * If the `from` address is `Address::ZERO`, then the error
    /// [`Error::InvalidSender`] is returned.
    /// * If the `to` address is `Address::ZERO`, then the error
    /// [`Error::InvalidReceiver`] is returned.
    /// If the `from` address doesn't have enough tokens, then the error
    /// [`Error::InsufficientBalance`] is returned.
    ///
    /// # Events
    ///
    /// Emits a [`Transfer`] event.
    fn _transfer(
        &mut self,
        from: Address,
        to: Address,
        value: U256,
    ) -> Result<(), Error> {
        if from.is_zero() {
            return Err(Error::InvalidSender(ERC20InvalidSender {
                sender: Address::ZERO,
            }));
        }
        if to.is_zero() {
            return Err(Error::InvalidReceiver(ERC20InvalidReceiver {
                receiver: Address::ZERO,
            }));
        }

        self._update(from, to, value)?;

        Ok(())
    }

    /// Creates a `value` amount of tokens and assigns them to `account`,
    /// by transferring it from `Address::ZERO`.
    ///
    /// Relies on the `_update` mechanism.
    ///
    /// # Panics
    ///
    /// If `_total_supply` exceeds `U256::MAX`.
    ///
    /// # Errors
    ///
    /// If the `account` address is `Address::ZERO`, then the error
    /// [`Error::InvalidReceiver`] is returned.
    ///
    /// # Events
    ///
    /// Emits a [`Transfer`] event.
    pub fn _mint(
        &mut self,
        account: Address,
        value: U256,
    ) -> Result<(), Error> {
        if account.is_zero() {
            return Err(Error::InvalidReceiver(ERC20InvalidReceiver {
                receiver: Address::ZERO,
            }));
        }
        self._update(Address::ZERO, account, value)
    }

    /// Transfers a `value` amount of tokens from `from` to `to`, or
    /// alternatively mints (or burns) if `from` (or `to`) is the zero address.
    ///
    /// All customizations to transfers, mints, and burns should be done by
    /// using this function.
    ///
    /// # Arguments
    ///
    /// * `from` - Owner's address.
    /// * `to` - Recipient's address.
    /// * `value` - Amount to be transferred.
    ///
    /// # Panics
    ///
    /// If `_total_supply` exceeds `U256::MAX`. It may happen during `mint`
    /// operation.
    ///
    /// # Errors
    ///
    /// If the `from` address doesn't have enough tokens, then the error
    /// [`Error::InsufficientBalance`] is returned.
    ///
    /// # Events
    ///
    /// Emits a [`Transfer`] event.
    pub fn _update(
        &mut self,
        from: Address,
        to: Address,
        value: U256,
    ) -> Result<(), Error> {
        if from.is_zero() {
            // Mint operation. Overflow check required: the rest of the code
            // assumes that `_total_supply` never overflows.
            let total_supply = self
                .total_supply()
                .checked_add(value)
                .expect("should not exceed `U256::MAX` for `_total_supply`");
            self._total_supply.set(total_supply);
        } else {
            let from_balance = self._balances.get(from);
            if from_balance < value {
                return Err(Error::InsufficientBalance(
                    ERC20InsufficientBalance {
                        sender: from,
                        balance: from_balance,
                        needed: value,
                    },
                ));
            }
            // Overflow not possible:
            // `value` <= `from_balance` <= `_total_supply`.
            self._balances.setter(from).set(from_balance - value);
        }

        if to.is_zero() {
            let total_supply = self.total_supply();
            // Overflow not possible:
            // `value` <= `_total_supply` or
            // `value` <= `from_balance` <= `_total_supply`.
            self._total_supply.set(total_supply - value);
        } else {
            let balance_to = self._balances.get(to);
            // Overflow not possible:
            // `balance_to` + `value` is at most `total_supply`,
            // which fits into a `U256`.
            self._balances.setter(to).set(balance_to + value);
        }

        evm::log(Transfer { from, to, value });

        Ok(())
    }

    /// Destroys a `value` amount of tokens from `account`,
    /// lowering the total supply.
    ///
    /// Relies on the `update` mechanism.
    ///
    /// # Arguments
    ///
    /// * `account` - Owner's address.
    /// * `value` - Amount to be burnt.
    ///
    /// # Errors
    ///
    /// * If the `from` address is `Address::ZERO`, then the error
    /// [`Error::InvalidSender`] is returned.
    /// If the `from` address doesn't have enough tokens, then the error
    /// [`Error::InsufficientBalance`] is returned.
    ///
    /// # Events
    ///
    /// Emits a [`Transfer`] event.
    pub fn _burn(
        &mut self,
        account: Address,
        value: U256,
    ) -> Result<(), Error> {
        if account == Address::ZERO {
            return Err(Error::InvalidSender(ERC20InvalidSender {
                sender: Address::ZERO,
            }));
        }
        self._update(account, Address::ZERO, value)
    }

    /// Updates `owner`'s allowance for `spender` based on spent `value`.
    ///
    /// Does not update the allowance value in the case of infinite allowance.
    ///
    /// # Arguments
    ///
    /// * `&mut self` - Write access to the contract's state.
    /// * `owner` - Account to transfer tokens from.
    /// * `to` - Account to transfer tokens to.
    /// * `value` - The number of tokens to transfer.
    ///
    /// # Errors
    ///
    /// If not enough allowance is available, then the error
    /// [`Error::InsufficientAllowance`] is returned.
    pub fn _spend_allowance(
        &mut self,
        owner: Address,
        spender: Address,
        value: U256,
    ) -> Result<(), Error> {
        let current_allowance = self._allowances.get(owner).get(spender);
        if current_allowance != U256::MAX {
            if current_allowance < value {
                return Err(Error::InsufficientAllowance(
                    ERC20InsufficientAllowance {
                        spender,
                        allowance: current_allowance,
                        needed: value,
                    },
                ));
            }

            self._allowances
                .setter(owner)
                .insert(spender, current_allowance - value);
        }

        Ok(())
    }
}

#[cfg(all(test, feature = "std"))]
mod tests {
    use alloy_primitives::{address, uint, Address, U256};
    use stylus_sdk::msg;

    use super::{Erc20, Error, IErc20};
    use crate::{
        token::erc721::{Erc721, IErc721},
        utils::introspection::erc165::IErc165,
    };

    #[motsu::test]
    fn reads_balance(contract: Erc20) {
        let balance = contract.balance_of(Address::ZERO);
        assert_eq!(U256::ZERO, balance);

        let owner = msg::sender();
        let one = uint!(1_U256);
        contract._balances.setter(owner).set(one);
        let balance = contract.balance_of(owner);
        assert_eq!(one, balance);
    }

    #[motsu::test]
    fn update_mint(contract: Erc20) {
        let alice = address!("A11CEacF9aa32246d767FCCD72e02d6bCbcC375d");
        let one = uint!(1_U256);

        // Store initial balance & supply.
        let initial_balance = contract.balance_of(alice);
        let initial_supply = contract.total_supply();

        // Mint action should work.
        let result = contract._update(Address::ZERO, alice, one);
        assert!(result.is_ok());

        // Check updated balance & supply.
        assert_eq!(initial_balance + one, contract.balance_of(alice));
        assert_eq!(initial_supply + one, contract.total_supply());
    }

    #[motsu::test]
    #[should_panic = "should not exceed `U256::MAX` for `_total_supply`"]
    fn update_mint_errors_arithmetic_overflow(contract: Erc20) {
        let alice = address!("A11CEacF9aa32246d767FCCD72e02d6bCbcC375d");
        let one = uint!(1_U256);
        assert_eq!(U256::ZERO, contract.balance_of(alice));
        assert_eq!(U256::ZERO, contract.total_supply());

        // Initialize state for the test case:
        // Alice's balance as `U256::MAX`.
        contract
            ._update(Address::ZERO, alice, U256::MAX)
            .expect("should mint tokens");
        // Mint action should NOT work:
        // overflow on `_total_supply`.
        let _result = contract._update(Address::ZERO, alice, one);
    }

    #[motsu::test]
    fn mint_works(contract: Erc20) {
        let alice = address!("A11CEacF9aa32246d767FCCD72e02d6bCbcC375d");
        let one = uint!(1_U256);

        // Store initial balance & supply.
        let initial_balance = contract.balance_of(alice);
        let initial_supply = contract.total_supply();

        // Mint action should work.
        let result = contract._mint(alice, one);
        assert!(result.is_ok());

        // Check updated balance & supply.
        assert_eq!(initial_balance + one, contract.balance_of(alice));
        assert_eq!(initial_supply + one, contract.total_supply());
    }

    #[motsu::test]
    fn mint_errors_invalid_receiver(contract: Erc20) {
        let receiver = Address::ZERO;
        let one = uint!(1_U256);

        // Store initial balance & supply.
        let initial_balance = contract.balance_of(receiver);
        let initial_supply = contract.total_supply();

        // Mint action should work.
        let result = contract._mint(receiver, one);
        assert!(matches!(result, Err(Error::InvalidReceiver(_))));

        // Check updated balance & supply.
        assert_eq!(initial_balance, contract.balance_of(receiver));
        assert_eq!(initial_supply, contract.total_supply());
    }

    #[motsu::test]
    #[should_panic = "should not exceed `U256::MAX` for `_total_supply`"]
    fn mint_errors_arithmetic_overflow(contract: Erc20) {
        let alice = address!("A11CEacF9aa32246d767FCCD72e02d6bCbcC375d");
        let one = uint!(1_U256);
        assert_eq!(U256::ZERO, contract.balance_of(alice));
        assert_eq!(U256::ZERO, contract.total_supply());

        // Initialize state for the test case:
        // Alice's balance as `U256::MAX`.
        contract
            ._update(Address::ZERO, alice, U256::MAX)
            .expect("should mint tokens");
        // Mint action should NOT work -- overflow on `_total_supply`.
        let _result = contract._mint(alice, one);
    }

    #[motsu::test]
    fn update_burn(contract: Erc20) {
        let alice = address!("A11CEacF9aa32246d767FCCD72e02d6bCbcC375d");
        let one = uint!(1_U256);
        let two = uint!(2_U256);

        // Initialize state for the test case:
        // Alice's balance as `two`.
        contract
            ._update(Address::ZERO, alice, two)
            .expect("should mint tokens");

        // Store initial balance & supply.
        let initial_balance = contract.balance_of(alice);
        let initial_supply = contract.total_supply();

        // Burn action should work.
        let result = contract._update(alice, Address::ZERO, one);
        assert!(result.is_ok());

        // Check updated balance & supply.
        assert_eq!(initial_balance - one, contract.balance_of(alice));
        assert_eq!(initial_supply - one, contract.total_supply());
    }

    #[motsu::test]
    fn update_burn_errors_insufficient_balance(contract: Erc20) {
        let alice = address!("A11CEacF9aa32246d767FCCD72e02d6bCbcC375d");
        let one = uint!(1_U256);
        let two = uint!(2_U256);

        // Initialize state for the test case:
        // Alice's balance as `one`.
        contract
            ._update(Address::ZERO, alice, one)
            .expect("should mint tokens");

        // Store initial balance & supply.
        let initial_balance = contract.balance_of(alice);
        let initial_supply = contract.total_supply();

        // Burn action should NOT work - `InsufficientBalance`.
        let result = contract._update(alice, Address::ZERO, two);
        assert!(matches!(result, Err(Error::InsufficientBalance(_))));

        // Check proper state (before revert).
        assert_eq!(initial_balance, contract.balance_of(alice));
        assert_eq!(initial_supply, contract.total_supply());
    }

    #[motsu::test]
    fn update_transfer(contract: Erc20) {
        let alice = address!("A11CEacF9aa32246d767FCCD72e02d6bCbcC375d");
        let bob = address!("B0B0cB49ec2e96DF5F5fFB081acaE66A2cBBc2e2");
        let one = uint!(1_U256);

        // Initialize state for the test case:
        //  Alice's & Bob's balance as `one`.
        contract
            ._update(Address::ZERO, alice, one)
            .expect("should mint tokens");
        contract._update(Address::ZERO, bob, one).expect("should mint tokens");

        // Store initial balance & supply.
        let initial_alice_balance = contract.balance_of(alice);
        let initial_bob_balance = contract.balance_of(bob);
        let initial_supply = contract.total_supply();

        // Transfer action should work.
        let result = contract._update(alice, bob, one);
        assert!(result.is_ok());

        // Check updated balance & supply.
        assert_eq!(initial_alice_balance - one, contract.balance_of(alice));
        assert_eq!(initial_bob_balance + one, contract.balance_of(bob));
        assert_eq!(initial_supply, contract.total_supply());
    }

    #[motsu::test]
    fn update_transfer_errors_insufficient_balance(contract: Erc20) {
        let alice = address!("A11CEacF9aa32246d767FCCD72e02d6bCbcC375d");
        let bob = address!("B0B0cB49ec2e96DF5F5fFB081acaE66A2cBBc2e2");
        let one = uint!(1_U256);

        // Initialize state for the test case:
        // Alice's & Bob's balance as `one`.
        contract
            ._update(Address::ZERO, alice, one)
            .expect("should mint tokens");
        contract._update(Address::ZERO, bob, one).expect("should mint tokens");

        // Store initial balance & supply.
        let initial_alice_balance = contract.balance_of(alice);
        let initial_bob_balance = contract.balance_of(bob);
        let initial_supply = contract.total_supply();

        // Transfer action should NOT work - `InsufficientBalance`.
        let result = contract._update(alice, bob, one + one);
        assert!(matches!(result, Err(Error::InsufficientBalance(_))));

        // Check proper state (before revert).
        assert_eq!(initial_alice_balance, contract.balance_of(alice));
        assert_eq!(initial_bob_balance, contract.balance_of(bob));
        assert_eq!(initial_supply, contract.total_supply());
    }

    #[motsu::test]
    fn transfers(contract: Erc20) {
        let alice = address!("A11CEacF9aa32246d767FCCD72e02d6bCbcC375d");
        let bob = address!("B0B0cB49ec2e96DF5F5fFB081acaE66A2cBBc2e2");

        // Alice approves `msg::sender`.
        let one = uint!(1_U256);
        contract._allowances.setter(alice).setter(msg::sender()).set(one);

        // Mint some tokens for Alice.
        let two = uint!(2_U256);
        contract._update(Address::ZERO, alice, two).unwrap();
        assert_eq!(two, contract.balance_of(alice));

        contract.transfer_from(alice, bob, one).unwrap();

        assert_eq!(one, contract.balance_of(alice));
        assert_eq!(one, contract.balance_of(bob));
    }

    #[motsu::test]
    fn transfers_from(contract: Erc20) {
        let alice = address!("A11CEacF9aa32246d767FCCD72e02d6bCbcC375d");
        let bob = address!("B0B0cB49ec2e96DF5F5fFB081acaE66A2cBBc2e2");
        let sender = msg::sender();

        // Alice approves `msg::sender`.
        let one = uint!(1_U256);
        contract._allowances.setter(alice).setter(sender).set(one);

        // Mint some tokens for Alice.
        let two = uint!(2_U256);
        contract._update(Address::ZERO, alice, two).unwrap();
        assert_eq!(two, contract.balance_of(alice));

        contract.transfer_from(alice, bob, one).unwrap();

        assert_eq!(one, contract.balance_of(alice));
        assert_eq!(one, contract.balance_of(bob));
        assert_eq!(U256::ZERO, contract.allowance(alice, sender));
    }

    #[motsu::test]
    fn transfer_from_errors_when_insufficient_balance(contract: Erc20) {
        let alice = address!("A11CEacF9aa32246d767FCCD72e02d6bCbcC375d");
        let bob = address!("B0B0cB49ec2e96DF5F5fFB081acaE66A2cBBc2e2");

        // Alice approves `msg::sender`.
        let one = uint!(1_U256);
        contract._allowances.setter(alice).setter(msg::sender()).set(one);
        assert_eq!(U256::ZERO, contract.balance_of(alice));

        let one = uint!(1_U256);
        let result = contract.transfer_from(alice, bob, one);
        assert!(matches!(result, Err(Error::InsufficientBalance(_))));
    }

    #[motsu::test]
    fn transfer_from_errors_when_invalid_sender(contract: Erc20) {
        let alice = address!("A11CEacF9aa32246d767FCCD72e02d6bCbcC375d");
        let one = uint!(1_U256);
        contract
            ._allowances
            .setter(Address::ZERO)
            .setter(msg::sender())
            .set(one);
        let result = contract.transfer_from(Address::ZERO, alice, one);
        assert!(matches!(result, Err(Error::InvalidSender(_))));
    }

    #[motsu::test]
    fn transfer_from_errors_when_invalid_receiver(contract: Erc20) {
        let alice = address!("A11CEacF9aa32246d767FCCD72e02d6bCbcC375d");
        let one = uint!(1_U256);
        contract._allowances.setter(alice).setter(msg::sender()).set(one);
        let result = contract.transfer_from(alice, Address::ZERO, one);
        assert!(matches!(result, Err(Error::InvalidReceiver(_))));
    }

    #[motsu::test]
    fn transfer_from_errors_when_insufficient_allowance(contract: Erc20) {
        let alice = address!("A11CEacF9aa32246d767FCCD72e02d6bCbcC375d");
        let bob = address!("B0B0cB49ec2e96DF5F5fFB081acaE66A2cBBc2e2");

        // Mint some tokens for Alice.
        let one = uint!(1_U256);
        contract._update(Address::ZERO, alice, one).unwrap();
        assert_eq!(one, contract.balance_of(alice));

        let result = contract.transfer_from(alice, bob, one);
        assert!(matches!(result, Err(Error::InsufficientAllowance(_))));
    }

    #[motsu::test]
    fn reads_allowance(contract: Erc20) {
        let owner = msg::sender();
        let alice = address!("A11CEacF9aa32246d767FCCD72e02d6bCbcC375d");

        let allowance = contract.allowance(owner, alice);
        assert_eq!(U256::ZERO, allowance);

        let one = uint!(1_U256);
        contract._allowances.setter(owner).setter(alice).set(one);
        let allowance = contract.allowance(owner, alice);
        assert_eq!(one, allowance);
    }

    #[motsu::test]
    fn approves(contract: Erc20) {
        let alice = address!("A11CEacF9aa32246d767FCCD72e02d6bCbcC375d");

        // `msg::sender` approves Alice.
        let one = uint!(1_U256);
        contract.approve(alice, one).unwrap();
        assert_eq!(one, contract._allowances.get(msg::sender()).get(alice));
    }

    #[motsu::test]
    fn approve_errors_when_invalid_spender(contract: Erc20) {
        // `msg::sender` approves `Address::ZERO`.
        let one = uint!(1_U256);
        let result = contract.approve(Address::ZERO, one);
        assert!(matches!(result, Err(Error::InvalidSpender(_))));
    }

    #[motsu::test]
    fn interface_id() {
        let actual = <Erc20 as IErc20>::INTERFACE_ID;
        let expected = 0x36372b07;
        assert_eq!(actual, expected);

        let actual = <Erc20 as IErc165>::INTERFACE_ID;
        let expected = 0x01ffc9a7;
        assert_eq!(actual, expected);
    }
}<|MERGE_RESOLUTION|>--- conflicted
+++ resolved
@@ -6,11 +6,7 @@
 //! [`Erc20`] applications.
 use alloy_primitives::{Address, FixedBytes, U256};
 use alloy_sol_types::sol;
-<<<<<<< HEAD
-=======
 use openzeppelin_stylus_proc::interface_id;
-use stylus_proc::SolidityError;
->>>>>>> 15378195
 use stylus_sdk::{
     call::MethodError,
     evm, msg,
