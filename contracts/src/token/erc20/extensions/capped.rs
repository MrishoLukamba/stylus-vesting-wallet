--- conflicted
+++ resolved
@@ -54,12 +54,7 @@
 
 #[cfg(all(test, feature = "std"))]
 mod tests {
-<<<<<<< HEAD
-    use alloy_primitives::U256;
-=======
-    use alloy_primitives::{uint, U256};
-    use stylus_sdk::storage::{StorageType, StorageU256};
->>>>>>> 69db9df7
+    use alloy_primitives::uint;
 
     use super::Capped;
 
