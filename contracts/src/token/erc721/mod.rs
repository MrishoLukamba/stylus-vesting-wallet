--- conflicted
+++ resolved
@@ -62,7 +62,7 @@
 
 sol! {
     /// Indicates that an address can't be an owner.
-    /// For example, `Address::ZERO` is a forbidden owner in [`crate::token::erc721::Erc721`].
+    /// For example, `Address::ZERO` is a forbidden owner in [`Erc721`].
     /// Used in balance queries.
     ///
     /// * `owner` - The address deemed to be an invalid owner.
@@ -185,13 +185,13 @@
 }
 
 sol_interface! {
-    /// [`crate::token::erc721::Erc721`] token receiver interface.
+    /// [`Erc721`] token receiver interface.
     ///
     /// Interface for any contract that wants to support `safe_transfers`
-    /// from [`crate::token::erc721::Erc721`] asset contracts.
+    /// from [`Erc721`] asset contracts.
     interface IERC721Receiver {
-        /// Whenever an [`crate::token::erc721::Erc721`] `token_id` token is transferred
-        /// to this contract via [`crate::token::erc721::Erc721::safe_transfer_from`].
+        /// Whenever an [`Erc721`] `token_id` token is transferred
+        /// to this contract via [`Erc721::safe_transfer_from`].
         ///
         /// It must return its function selector to confirm the token transfer.
         /// If any other value is returned or the interface is not implemented
@@ -207,7 +207,7 @@
 }
 
 sol_storage! {
-    /// State of an [`crate::token::erc721::Erc721`] token.
+    /// State of an [`Erc721`] token.
     #[cfg_attr(all(test, feature = "std"), derive(motsu::DefaultStorageLayout))]
     pub struct Erc721<V: IErc721Virtual> {
         /// Maps tokens to owners.
@@ -1205,7 +1205,7 @@
 }
 
 #[cfg(all(test, feature = "std"))]
-pub mod tests {
+pub(crate) mod tests {
     use alloy_primitives::{address, uint, Address, U256};
     use stylus_sdk::{msg, storage::TopLevelStorage};
 
@@ -1304,17 +1304,14 @@
     }
 
     #[motsu::test]
-<<<<<<< HEAD
-    fn safe_mints(contract: Token) {
-=======
-    fn error_when_minting_token_invalid_receiver(contract: Erc721) {
+    fn error_when_minting_token_invalid_receiver(contract: Token) {
         let invalid_receiver = Address::ZERO;
 
         let token_id = random_token_id();
 
-        let err = contract
-            ._mint(invalid_receiver, token_id)
-            .expect_err("should not mint a token for invalid receiver");
+        let err =
+            Erc721::<Override>::_mint(contract, invalid_receiver, token_id)
+                .expect_err("should not mint a token for invalid receiver");
 
         assert!(matches!(
             err,
@@ -1325,8 +1322,7 @@
     }
 
     #[motsu::test]
-    fn safe_mints(contract: Erc721) {
->>>>>>> 978dce31
+    fn safe_mints(contract: Token) {
         let alice = msg::sender();
         let token_id = random_token_id();
 
@@ -1503,6 +1499,7 @@
         ));
 
         // FIXME: this check should pass
+        // TODO: confirm in E2E tests that owner is not changed: #93
         // let owner = contract
         // .owner_of(token_id)
         // .expect("should return the owner of the token");
@@ -1654,6 +1651,7 @@
         ));
 
         // FIXME: this check should pass
+        // TODO: confirm in E2E tests that owner is not changed: #93
         // let owner = contract
         // .owner_of(token_id)
         // .expect("should return the owner of the token");
@@ -1833,6 +1831,7 @@
         ));
 
         // FIXME: this check should pass
+        // TODO: confirm in E2E tests that owner is not changed: #93
         // let owner = contract
         // .owner_of(token_id)
         // .expect("should return the owner of the token");
