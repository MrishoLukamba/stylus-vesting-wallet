--- conflicted
+++ resolved
@@ -1109,13 +1109,8 @@
 
 #[cfg(all(test, feature = "std"))]
 mod tests {
-<<<<<<< HEAD
     use alloy_primitives::{address, Address, U256};
     use stylus_sdk::msg;
-=======
-    use alloy_primitives::{address, uint, Address, U256};
-    use stylus_sdk::{msg, prelude::StorageType, storage::StorageMap};
->>>>>>> 69db9df7
 
     use super::{
         ERC721IncorrectOwner, ERC721InsufficientApproval,
@@ -1186,13 +1181,8 @@
         let balance = contract
             .balance_of(alice)
             .expect("should return the balance of Alice");
-<<<<<<< HEAD
 
         assert_eq!(initial_balance + U256::from(1), balance);
-=======
-        let one = uint!(1_U256);
-        assert!(balance >= one);
->>>>>>> 69db9df7
     }
 
     #[motsu::test]
