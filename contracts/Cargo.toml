[package]
name = "openzeppelin-stylus"
categories = ["no-std", "wasm"]
description = "OpenZeppelin Contracts for Stylus"
edition.workspace = true
keywords.workspace = true
license.workspace = true
repository.workspace = true
version = "0.1.0-alpha.1"

[dependencies]
alloy-primitives.workspace = true
alloy-sol-types.workspace = true
stylus-sdk.workspace = true
stylus-proc.workspace = true
mini-alloc.workspace = true
<<<<<<< HEAD
tiny-keccak.workspace = true
=======
keccak-const.workspace = true
>>>>>>> a393b768

[dev-dependencies]
alloy-primitives = { workspace = true, features = ["arbitrary"] }
motsu = { path = "../lib/motsu" }
rand.workspace = true

[features]
# Enables using the standard library. This is not included in the default
# features, because this crate is meant to be used in a `no_std` environment.
# Currently, the std feature is only used for testing purposes.
std = []

[lib]
crate-type = ["lib", "cdylib"]

[lints]
workspace = true<|MERGE_RESOLUTION|>--- conflicted
+++ resolved
@@ -14,11 +14,8 @@
 stylus-sdk.workspace = true
 stylus-proc.workspace = true
 mini-alloc.workspace = true
-<<<<<<< HEAD
 tiny-keccak.workspace = true
-=======
 keccak-const.workspace = true
->>>>>>> a393b768
 
 [dev-dependencies]
 alloy-primitives = { workspace = true, features = ["arbitrary"] }
