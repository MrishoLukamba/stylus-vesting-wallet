--- conflicted
+++ resolved
@@ -28,12 +28,9 @@
 # ERC-20
 erc20 = []
 erc20_burnable = ["erc20"]
-<<<<<<< HEAD
-erc20_pausable = ["erc20"]
-=======
 erc20_capped = ["erc20"]
 erc20_metadata = ["erc20"]
->>>>>>> 7266967f
+erc20_pausable = ["erc20"]
 
 # ERC-721
 erc721 = []
