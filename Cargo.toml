--- conflicted
+++ resolved
@@ -8,11 +8,8 @@
   "lib/e2e-proc",
   "examples/erc20",
   "examples/erc721",
-<<<<<<< HEAD
   "examples/erc721-consecutive",
-=======
   "examples/erc721-metadata",
->>>>>>> fa70e304
   "examples/merkle-proofs",
   "examples/ownable",
   "examples/access-control",
@@ -28,11 +25,8 @@
   "lib/e2e-proc",
   "examples/erc20",
   "examples/erc721",
-<<<<<<< HEAD
   "examples/erc721-consecutive",
-=======
   "examples/erc721-metadata",
->>>>>>> fa70e304
   "examples/merkle-proofs",
   "examples/ownable",
   "examples/access-control",
