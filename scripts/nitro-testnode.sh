--- conflicted
+++ resolved
@@ -50,13 +50,8 @@
 
   git clone --recurse-submodules https://github.com/OffchainLabs/nitro-testnode.git
   cd ./nitro-testnode || exit
-<<<<<<< HEAD
-  # `release` branch.
-  git checkout 148b8cb33fb085345d9abdf0ba57d3b67f63499d || exit
-=======
   git pull origin release --recurse-submodules
   git checkout d4244cd5c2cb56ca3d11c23478ef9642f8ebf472 || exit
->>>>>>> 5f77db76
 
   ./test-node.bash --no-run --init || exit
 fi
