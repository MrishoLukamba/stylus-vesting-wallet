[package]
name = "ownable-example"
edition.workspace = true
license.workspace = true
repository.workspace = true
publish = false
version = "0.0.0"

[dependencies]
openzeppelin-stylus = { path = "../../contracts", features = [
  "ownable",
  "erc20",
] }
alloy-primitives.workspace = true
stylus-sdk.workspace = true
stylus-proc.workspace = true
mini-alloc.workspace = true

[dev-dependencies]
alloy.workspace = true
e2e = { path = "../../lib/e2e" }
tokio = { version = "1.12.0", features = ["full"] }
eyre = "0.6.8"

[lib]
crate-type = ["lib", "cdylib"]

<<<<<<< HEAD
[features]
default = []
e2e = []
=======
[lints]
workspace = true
>>>>>>> 47f798cd
<|MERGE_RESOLUTION|>--- conflicted
+++ resolved
@@ -25,11 +25,9 @@
 [lib]
 crate-type = ["lib", "cdylib"]
 
-<<<<<<< HEAD
 [features]
 default = []
 e2e = []
-=======
+
 [lints]
-workspace = true
->>>>>>> 47f798cd
+workspace = true