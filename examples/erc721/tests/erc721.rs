#![cfg(feature = "e2e")]

use abi::Erc721;
use alloy::{
    primitives::{fixed_bytes, uint, Address, Bytes, U256},
    sol,
    sol_types::SolConstructor,
};
<<<<<<< HEAD
use e2e::{receipt, send, watch, Account, EventExt, Revert};
=======
use alloy_primitives::uint;
use e2e::{receipt, send, watch, Account, EventExt, ReceiptExt, Revert};
>>>>>>> efee5826
use mock::{receiver, receiver::ERC721ReceiverMock};

mod abi;
mod mock;

sol!("src/constructor.sol");

fn random_token_id() -> U256 {
    let num: u32 = rand::random();
    U256::from(num)
}

async fn deploy(rpc_url: &str, private_key: &str) -> eyre::Result<Address> {
    let args = Erc721Example::constructorCall {};
    let args = alloy::hex::encode(args.abi_encode());
    e2e::deploy(rpc_url, private_key, Some(args)).await?.address()
}

// ============================================================================
// Integration Tests: ERC-721 Token
// ============================================================================

#[e2e::test]
async fn constructs(alice: Account) -> eyre::Result<()> {
    let contract_addr = deploy(alice.url(), &alice.pk()).await?;
    let contract = Erc721::new(contract_addr, &alice.wallet);

    let Erc721::pausedReturn { paused } = contract.paused().call().await?;

    assert_eq!(false, paused);

    Ok(())
}

#[e2e::test]
async fn error_when_checking_balance_of_invalid_owner(
    alice: Account,
) -> eyre::Result<()> {
    let contract_addr = deploy(alice.url(), &alice.pk()).await?;
    let contract = Erc721::new(contract_addr, &alice.wallet);
    let invalid_owner = Address::ZERO;

    let err = contract
        .balanceOf(invalid_owner)
        .call()
        .await
        .expect_err("should return `ERC721InvalidOwner`");
    assert!(
        err.reverted_with(Erc721::ERC721InvalidOwner { owner: invalid_owner })
    );

    Ok(())
}

#[e2e::test]
async fn balance_of_zero_balance(alice: Account) -> eyre::Result<()> {
    let contract_addr = deploy(alice.url(), &alice.pk()).await?;
    let contract = Erc721::new(contract_addr, &alice.wallet);

    let Erc721::balanceOfReturn { balance } =
        contract.balanceOf(alice.address()).call().await?;
    assert_eq!(uint!(0_U256), balance);

    Ok(())
}

#[e2e::test]
async fn error_when_checking_owner_of_nonexistent_token(
    alice: Account,
) -> eyre::Result<()> {
    let contract_addr = deploy(alice.url(), &alice.pk()).await?;
    let contract = Erc721::new(contract_addr, &alice.wallet);
    let token_id = random_token_id();

    let err = contract
        .ownerOf(token_id)
        .call()
        .await
        .expect_err("should return `ERC721NonexistentToken`");

    assert!(
        err.reverted_with(Erc721::ERC721NonexistentToken { tokenId: token_id })
    );

    Ok(())
}

#[e2e::test]
async fn mints(alice: Account) -> eyre::Result<()> {
    let contract_addr = deploy(alice.url(), &alice.pk()).await?;
    let contract = Erc721::new(contract_addr, &alice.wallet);

    let alice_addr = alice.address();
    let token_id = random_token_id();
    let receipt = receipt!(contract.mint(alice_addr, token_id))?;

    assert!(receipt.emits(Erc721::Transfer {
        from: Address::ZERO,
        to: alice_addr,
        tokenId: token_id
    }));

    let Erc721::ownerOfReturn { ownerOf: owner_of } =
        contract.ownerOf(token_id).call().await?;
    assert_eq!(alice_addr, owner_of);

    let Erc721::balanceOfReturn { balance } =
        contract.balanceOf(alice_addr).call().await?;
    assert_eq!(uint!(1_U256), balance);

    Ok(())
}

#[e2e::test]
async fn error_when_minting_token_id_twice(alice: Account) -> eyre::Result<()> {
    let contract_addr = deploy(alice.url(), &alice.pk()).await?;
    let contract = Erc721::new(contract_addr, &alice.wallet);

    let alice_addr = alice.address();
    let token_id = random_token_id();
    let _ = watch!(contract.mint(alice_addr, token_id))?;

    let err = send!(contract.mint(alice_addr, token_id))
        .expect_err("should not mint a token id twice");
    assert!(err
        .reverted_with(Erc721::ERC721InvalidSender { sender: Address::ZERO }));

    Ok(())
}

#[e2e::test]
async fn error_when_minting_token_to_invalid_receiver(
    alice: Account,
) -> eyre::Result<()> {
    let contract_addr = deploy(alice.url(), &alice.pk()).await?;
    let contract = Erc721::new(contract_addr, &alice.wallet);

    let token_id = random_token_id();
    let invalid_receiver = Address::ZERO;

    let err = send!(contract.mint(invalid_receiver, token_id))
        .expect_err("should not mint a token for invalid receiver");
    assert!(err.reverted_with(Erc721::ERC721InvalidReceiver {
        receiver: invalid_receiver
    }));

    Ok(())
}

#[e2e::test]
async fn transfers_from(alice: Account, bob: Account) -> eyre::Result<()> {
    let contract_addr = deploy(alice.url(), &alice.pk()).await?;
    let contract = Erc721::new(contract_addr, &alice.wallet);

    let alice_addr = alice.address();
    let bob_addr = bob.address();
    let token_id = random_token_id();
    let _ = watch!(contract.mint(alice_addr, token_id))?;

    let Erc721::balanceOfReturn { balance: initial_alice_balance } =
        contract.balanceOf(alice_addr).call().await?;

    let Erc721::balanceOfReturn { balance: initial_bob_balance } =
        contract.balanceOf(bob_addr).call().await?;

    let receipt =
        receipt!(contract.transferFrom(alice_addr, bob_addr, token_id))?;

    assert!(receipt.emits(Erc721::Transfer {
        from: alice_addr,
        to: bob_addr,
        tokenId: token_id,
    }));

    let Erc721::ownerOfReturn { ownerOf } =
        contract.ownerOf(token_id).call().await?;
    assert_eq!(bob_addr, ownerOf);

    let Erc721::balanceOfReturn { balance: alice_balance } =
        contract.balanceOf(alice_addr).call().await?;

    let Erc721::balanceOfReturn { balance: bob_balance } =
        contract.balanceOf(bob_addr).call().await?;

    let one = uint!(1_U256);
    assert_eq!(initial_alice_balance - one, alice_balance);
    assert_eq!(initial_bob_balance + one, bob_balance);

    Ok(())
}

#[e2e::test]
async fn transfers_from_approved_token(
    alice: Account,
    bob: Account,
) -> eyre::Result<()> {
    let contract_addr = deploy(alice.url(), &alice.pk()).await?;
    let contract_alice = Erc721::new(contract_addr, &alice.wallet);
    let contract_bob = Erc721::new(contract_addr, &bob.wallet);

    let alice_addr = alice.address();
    let bob_addr = bob.address();
    let token_id = random_token_id();

    let _ = watch!(contract_alice.mint(alice_addr, token_id))?;
    let _ = watch!(contract_alice.approve(bob_addr, token_id))?;

    let Erc721::balanceOfReturn { balance: initial_alice_balance } =
        contract_alice.balanceOf(alice_addr).call().await?;

    let Erc721::balanceOfReturn { balance: initial_bob_balance } =
        contract_bob.balanceOf(bob_addr).call().await?;

    let receipt =
        receipt!(contract_bob.transferFrom(alice_addr, bob_addr, token_id))?;

    assert!(receipt.emits(Erc721::Transfer {
        from: alice_addr,
        to: bob_addr,
        tokenId: token_id,
    }));

    let Erc721::ownerOfReturn { ownerOf } =
        contract_alice.ownerOf(token_id).call().await?;
    assert_eq!(bob_addr, ownerOf);

    let Erc721::balanceOfReturn { balance: alice_balance } =
        contract_alice.balanceOf(alice_addr).call().await?;

    let Erc721::balanceOfReturn { balance: bob_balance } =
        contract_bob.balanceOf(bob_addr).call().await?;

    let one = uint!(1_U256);
    assert_eq!(initial_alice_balance - one, alice_balance);
    assert_eq!(initial_bob_balance + one, bob_balance);

    Ok(())
}

#[e2e::test]
async fn transfers_from_approved_for_all(
    alice: Account,
    bob: Account,
) -> eyre::Result<()> {
    let contract_addr = deploy(alice.url(), &alice.pk()).await?;
    let contract_alice = Erc721::new(contract_addr, &alice.wallet);
    let contract_bob = Erc721::new(contract_addr, &bob.wallet);

    let alice_addr = alice.address();
    let bob_addr = bob.address();
    let token_id = random_token_id();

    let _ = watch!(contract_alice.mint(alice_addr, token_id))?;
    let _ = watch!(contract_alice.setApprovalForAll(bob_addr, true))?;

    let Erc721::balanceOfReturn { balance: initial_alice_balance } =
        contract_alice.balanceOf(alice_addr).call().await?;

    let Erc721::balanceOfReturn { balance: initial_bob_balance } =
        contract_bob.balanceOf(bob_addr).call().await?;

    let receipt =
        receipt!(contract_bob.transferFrom(alice_addr, bob_addr, token_id))?;

    assert!(receipt.emits(Erc721::Transfer {
        from: alice_addr,
        to: bob_addr,
        tokenId: token_id,
    }));

    let Erc721::ownerOfReturn { ownerOf } =
        contract_alice.ownerOf(token_id).call().await?;
    assert_eq!(bob_addr, ownerOf);

    let Erc721::balanceOfReturn { balance: alice_balance } =
        contract_alice.balanceOf(alice_addr).call().await?;

    let Erc721::balanceOfReturn { balance: bob_balance } =
        contract_bob.balanceOf(bob_addr).call().await?;

    let one = uint!(1_U256);
    assert_eq!(initial_alice_balance - one, alice_balance);
    assert_eq!(initial_bob_balance + one, bob_balance);

    Ok(())
}

#[e2e::test]
async fn error_when_transfer_to_invalid_receiver(
    alice: Account,
) -> eyre::Result<()> {
    let contract_addr = deploy(alice.url(), &alice.pk()).await?;
    let contract = Erc721::new(contract_addr, &alice.wallet);

    let alice_addr = alice.address();
    let invalid_receiver = Address::ZERO;
    let token_id = random_token_id();

    let _ = watch!(contract.mint(alice_addr, token_id))?;

    let err =
        send!(contract.transferFrom(alice_addr, invalid_receiver, token_id))
            .expect_err("should not transfer the token to invalid receiver");
    assert!(err.reverted_with(Erc721::ERC721InvalidReceiver {
        receiver: invalid_receiver
    }));

    let Erc721::ownerOfReturn { ownerOf } =
        contract.ownerOf(token_id).call().await?;
    assert_eq!(alice_addr, ownerOf);

    Ok(())
}

#[e2e::test]
async fn error_when_transfer_from_incorrect_owner(
    alice: Account,
    bob: Account,
    dave: Account,
) -> eyre::Result<()> {
    let contract_addr = deploy(alice.url(), &alice.pk()).await?;
    let contract = Erc721::new(contract_addr, &alice.wallet);

    let alice_addr = alice.address();
    let bob_addr = bob.address();
    let dave_addr = dave.address();

    let token_id = random_token_id();

    let _ = watch!(contract.mint(alice_addr, token_id))?;

    let err = send!(contract.transferFrom(dave_addr, bob_addr, token_id))
        .expect_err("should not transfer the token from incorrect owner");

    assert!(err.reverted_with(Erc721::ERC721IncorrectOwner {
        sender: dave_addr,
        owner: alice_addr,
        tokenId: token_id
    }));

    let Erc721::ownerOfReturn { ownerOf } =
        contract.ownerOf(token_id).call().await?;
    assert_eq!(alice_addr, ownerOf);

    Ok(())
}

#[e2e::test]
async fn error_when_transfer_with_insufficient_approval(
    alice: Account,
    bob: Account,
) -> eyre::Result<()> {
    let contract_addr = deploy(alice.url(), &alice.pk()).await?;
    let contract = Erc721::new(contract_addr, &alice.wallet);

    let alice_addr = alice.address();
    let bob_addr = bob.address();
    let token_id = random_token_id();
    let _ = watch!(contract.mint(alice_addr, token_id))?;

    let contract = Erc721::new(contract_addr, &bob.wallet);
    let err = send!(contract.transferFrom(alice_addr, bob_addr, token_id))
        .expect_err("should not transfer unapproved token");

    assert!(err.reverted_with(Erc721::ERC721InsufficientApproval {
        operator: bob_addr,
        tokenId: token_id,
    }));

    let Erc721::ownerOfReturn { ownerOf } =
        contract.ownerOf(token_id).call().await?;
    assert_eq!(alice_addr, ownerOf);

    Ok(())
}

#[e2e::test]
async fn error_when_transfer_nonexistent_token(
    alice: Account,
    bob: Account,
) -> eyre::Result<()> {
    let contract_addr = deploy(alice.url(), &alice.pk()).await?;
    let contract = Erc721::new(contract_addr, &alice.wallet);

    let alice_addr = alice.address();
    let token_id = random_token_id();

    let err = send!(contract.transferFrom(alice_addr, bob.address(), token_id))
        .expect_err("should not transfer a non-existent token");
    assert!(
        err.reverted_with(Erc721::ERC721NonexistentToken { tokenId: token_id })
    );

    let err = contract
        .ownerOf(token_id)
        .call()
        .await
        .expect_err("should return `ERC721NonexistentToken`");

    assert!(
        err.reverted_with(Erc721::ERC721NonexistentToken { tokenId: token_id })
    );

    Ok(())
}

#[e2e::test]
async fn safe_transfers_from(alice: Account, bob: Account) -> eyre::Result<()> {
    let contract_addr = deploy(alice.url(), &alice.pk()).await?;
    let contract = Erc721::new(contract_addr, &alice.wallet);

    let alice_addr = alice.address();
    let bob_addr = bob.address();
    let token_id = random_token_id();
    let _ = watch!(contract.mint(alice_addr, token_id))?;

    let Erc721::balanceOfReturn { balance: initial_alice_balance } =
        contract.balanceOf(alice_addr).call().await?;

    let Erc721::balanceOfReturn { balance: initial_bob_balance } =
        contract.balanceOf(bob_addr).call().await?;

    let receipt =
        receipt!(contract.safeTransferFrom_0(alice_addr, bob_addr, token_id))?;

    assert!(receipt.emits(Erc721::Transfer {
        from: alice_addr,
        to: bob_addr,
        tokenId: token_id,
    }));

    let Erc721::ownerOfReturn { ownerOf } =
        contract.ownerOf(token_id).call().await?;
    assert_eq!(bob_addr, ownerOf);

    let Erc721::balanceOfReturn { balance: alice_balance } =
        contract.balanceOf(alice_addr).call().await?;

    let Erc721::balanceOfReturn { balance: bob_balance } =
        contract.balanceOf(bob_addr).call().await?;

    let one = uint!(1_U256);
    assert_eq!(initial_alice_balance - one, alice_balance);
    assert_eq!(initial_bob_balance + one, bob_balance);

    Ok(())
}

#[e2e::test]
async fn safe_transfers_to_receiver_contract(
    alice: Account,
) -> eyre::Result<()> {
    let contract_addr = deploy(alice.url(), &alice.pk()).await?;
    let contract = Erc721::new(contract_addr, &alice.wallet);

    let receiver_address =
        receiver::deploy(&alice.wallet, ERC721ReceiverMock::RevertType::None)
            .await?;

    let alice_addr = alice.address();
    let token_id = random_token_id();

    let _ = watch!(contract.mint(alice_addr, token_id))?;

    let Erc721::balanceOfReturn { balance: initial_alice_balance } =
        contract.balanceOf(alice_addr).call().await?;

    let Erc721::balanceOfReturn { balance: initial_receiver_balance } =
        contract.balanceOf(receiver_address).call().await?;

    let receipt = receipt!(contract.safeTransferFrom_0(
        alice_addr,
        receiver_address,
        token_id
    ))?;

    assert!(receipt.emits(Erc721::Transfer {
        from: alice_addr,
        to: receiver_address,
        tokenId: token_id,
    }));

    assert!(receipt.emits(ERC721ReceiverMock::Received {
        operator: alice_addr,
        from: alice_addr,
        tokenId: token_id,
        data: fixed_bytes!("").into(),
    }));

    let Erc721::ownerOfReturn { ownerOf } =
        contract.ownerOf(token_id).call().await?;
    assert_eq!(receiver_address, ownerOf);

    let Erc721::balanceOfReturn { balance: alice_balance } =
        contract.balanceOf(alice_addr).call().await?;

    let Erc721::balanceOfReturn { balance: receiver_balance } =
        contract.balanceOf(receiver_address).call().await?;

    let one = uint!(1_U256);
    assert_eq!(initial_alice_balance - one, alice_balance);
    assert_eq!(initial_receiver_balance + one, receiver_balance);

    Ok(())
}

#[e2e::test]
async fn safe_transfers_from_approved_token(
    alice: Account,
    bob: Account,
) -> eyre::Result<()> {
    let contract_addr = deploy(alice.url(), &alice.pk()).await?;
    let contract_alice = Erc721::new(contract_addr, &alice.wallet);
    let contract_bob = Erc721::new(contract_addr, &bob.wallet);

    let alice_addr = alice.address();
    let bob_addr = bob.address();
    let token_id = random_token_id();

    let _ = watch!(contract_alice.mint(alice_addr, token_id))?;
    let _ = watch!(contract_alice.approve(bob_addr, token_id))?;

    let Erc721::balanceOfReturn { balance: initial_alice_balance } =
        contract_alice.balanceOf(alice_addr).call().await?;

    let Erc721::balanceOfReturn { balance: initial_bob_balance } =
        contract_bob.balanceOf(bob_addr).call().await?;

    let receipt = receipt!(
        contract_bob.safeTransferFrom_0(alice_addr, bob_addr, token_id)
    )?;

    assert!(receipt.emits(Erc721::Transfer {
        from: alice_addr,
        to: bob_addr,
        tokenId: token_id,
    }));

    let Erc721::ownerOfReturn { ownerOf } =
        contract_alice.ownerOf(token_id).call().await?;
    assert_eq!(bob_addr, ownerOf);

    let Erc721::balanceOfReturn { balance: alice_balance } =
        contract_alice.balanceOf(alice_addr).call().await?;

    let Erc721::balanceOfReturn { balance: bob_balance } =
        contract_bob.balanceOf(bob_addr).call().await?;

    let one = uint!(1_U256);
    assert_eq!(initial_alice_balance - one, alice_balance);
    assert_eq!(initial_bob_balance + one, bob_balance);

    Ok(())
}

#[e2e::test]
async fn safe_transfers_from_approved_for_all(
    alice: Account,
    bob: Account,
) -> eyre::Result<()> {
    let contract_addr = deploy(alice.url(), &alice.pk()).await?;
    let contract_alice = Erc721::new(contract_addr, &alice.wallet);
    let contract_bob = Erc721::new(contract_addr, &bob.wallet);

    let alice_addr = alice.address();
    let bob_addr = bob.address();
    let token_id = random_token_id();

    let _ = watch!(contract_alice.mint(alice_addr, token_id))?;
    let _ = watch!(contract_alice.setApprovalForAll(bob_addr, true))?;

    let Erc721::balanceOfReturn { balance: initial_alice_balance } =
        contract_alice.balanceOf(alice_addr).call().await?;

    let Erc721::balanceOfReturn { balance: initial_bob_balance } =
        contract_bob.balanceOf(bob_addr).call().await?;

    let receipt = receipt!(
        contract_bob.safeTransferFrom_0(alice_addr, bob_addr, token_id)
    )?;

    assert!(receipt.emits(Erc721::Transfer {
        from: alice_addr,
        to: bob_addr,
        tokenId: token_id,
    }));

    let Erc721::ownerOfReturn { ownerOf } =
        contract_alice.ownerOf(token_id).call().await?;
    assert_eq!(bob_addr, ownerOf);

    let Erc721::balanceOfReturn { balance: alice_balance } =
        contract_alice.balanceOf(alice_addr).call().await?;

    let Erc721::balanceOfReturn { balance: bob_balance } =
        contract_bob.balanceOf(bob_addr).call().await?;

    let one = uint!(1_U256);
    assert_eq!(initial_alice_balance - one, alice_balance);
    assert_eq!(initial_bob_balance + one, bob_balance);

    Ok(())
}

#[e2e::test]
async fn error_when_safe_transfer_to_invalid_receiver(
    alice: Account,
) -> eyre::Result<()> {
    let contract_addr = deploy(alice.url(), &alice.pk()).await?;
    let contract = Erc721::new(contract_addr, &alice.wallet);

    let alice_addr = alice.address();
    let invalid_receiver = Address::ZERO;
    let token_id = random_token_id();

    let _ = watch!(contract.mint(alice_addr, token_id))?;

    let err = send!(contract.safeTransferFrom_0(
        alice_addr,
        invalid_receiver,
        token_id
    ))
    .expect_err("should not transfer the token to invalid receiver");
    assert!(err.reverted_with(Erc721::ERC721InvalidReceiver {
        receiver: invalid_receiver
    }));

    let Erc721::ownerOfReturn { ownerOf } =
        contract.ownerOf(token_id).call().await?;
    assert_eq!(alice_addr, ownerOf);

    Ok(())
}

#[e2e::test]
async fn error_when_safe_transfer_from_incorrect_owner(
    alice: Account,
    bob: Account,
    dave: Account,
) -> eyre::Result<()> {
    let contract_addr = deploy(alice.url(), &alice.pk()).await?;
    let contract = Erc721::new(contract_addr, &alice.wallet);

    let alice_addr = alice.address();
    let bob_addr = bob.address();
    let dave_addr = dave.address();

    let token_id = random_token_id();

    let _ = watch!(contract.mint(alice_addr, token_id))?;

    let err = send!(contract.safeTransferFrom_0(dave_addr, bob_addr, token_id))
        .expect_err("should not transfer the token from incorrect owner");

    assert!(err.reverted_with(Erc721::ERC721IncorrectOwner {
        sender: dave_addr,
        owner: alice_addr,
        tokenId: token_id
    }));

    let Erc721::ownerOfReturn { ownerOf } =
        contract.ownerOf(token_id).call().await?;
    assert_eq!(alice_addr, ownerOf);

    Ok(())
}

#[e2e::test]
async fn error_when_safe_transfer_with_insufficient_approval(
    alice: Account,
    bob: Account,
) -> eyre::Result<()> {
    let contract_addr = deploy(alice.url(), &alice.pk()).await?;
    let contract = Erc721::new(contract_addr, &alice.wallet);

    let alice_addr = alice.address();
    let bob_addr = bob.address();
    let token_id = random_token_id();
    let _ = watch!(contract.mint(alice_addr, token_id))?;

    let contract = Erc721::new(contract_addr, &bob.wallet);

    let err =
        send!(contract.safeTransferFrom_0(alice_addr, bob_addr, token_id))
            .expect_err("should not transfer unapproved token");

    assert!(err.reverted_with(Erc721::ERC721InsufficientApproval {
        operator: bob_addr,
        tokenId: token_id,
    }));

    let Erc721::ownerOfReturn { ownerOf } =
        contract.ownerOf(token_id).call().await?;
    assert_eq!(alice_addr, ownerOf);

    Ok(())
}

#[e2e::test]
async fn error_when_safe_transfer_nonexistent_token(
    alice: Account,
    bob: Account,
) -> eyre::Result<()> {
    let contract_addr = deploy(alice.url(), &alice.pk()).await?;
    let contract = Erc721::new(contract_addr, &alice.wallet);

    let alice_addr = alice.address();
    let token_id = random_token_id();

    let err =
        send!(contract.safeTransferFrom_0(alice_addr, bob.address(), token_id))
            .expect_err("should not transfer a non-existent token");
    assert!(
        err.reverted_with(Erc721::ERC721NonexistentToken { tokenId: token_id })
    );

    let err = contract
        .ownerOf(token_id)
        .call()
        .await
        .expect_err("should return `ERC721NonexistentToken`");

    assert!(
        err.reverted_with(Erc721::ERC721NonexistentToken { tokenId: token_id })
    );

    Ok(())
}

#[e2e::test]
async fn safe_transfers_from_with_data(
    alice: Account,
    bob: Account,
) -> eyre::Result<()> {
    let contract_addr = deploy(alice.url(), &alice.pk()).await?;
    let contract = Erc721::new(contract_addr, &alice.wallet);

    let alice_addr = alice.address();
    let bob_addr = bob.address();
    let token_id = random_token_id();
    let _ = watch!(contract.mint(alice_addr, token_id))?;

    let Erc721::balanceOfReturn { balance: initial_alice_balance } =
        contract.balanceOf(alice_addr).call().await?;

    let Erc721::balanceOfReturn { balance: initial_bob_balance } =
        contract.balanceOf(bob_addr).call().await?;

    let receipt = receipt!(contract.safeTransferFrom_1(
        alice_addr,
        bob_addr,
        token_id,
        fixed_bytes!("deadbeef").into()
    ))?;

    assert!(receipt.emits(Erc721::Transfer {
        from: alice_addr,
        to: bob_addr,
        tokenId: token_id,
    }));

    let Erc721::ownerOfReturn { ownerOf } =
        contract.ownerOf(token_id).call().await?;
    assert_eq!(bob_addr, ownerOf);

    let Erc721::balanceOfReturn { balance: alice_balance } =
        contract.balanceOf(alice_addr).call().await?;

    let Erc721::balanceOfReturn { balance: bob_balance } =
        contract.balanceOf(bob_addr).call().await?;

    let one = uint!(1_U256);
    assert_eq!(initial_alice_balance - one, alice_balance);
    assert_eq!(initial_bob_balance + one, bob_balance);

    Ok(())
}

#[e2e::test]
async fn safe_transfers_with_data_to_receiver_contract(
    alice: Account,
) -> eyre::Result<()> {
    let contract_addr = deploy(alice.url(), &alice.pk()).await?;
    let contract = Erc721::new(contract_addr, &alice.wallet);

    let receiver_address =
        receiver::deploy(&alice.wallet, ERC721ReceiverMock::RevertType::None)
            .await?;

    let alice_addr = alice.address();
    let token_id = random_token_id();
    let data: Bytes = fixed_bytes!("deadbeef").into();

    let _ = watch!(contract.mint(alice_addr, token_id))?;

    let Erc721::balanceOfReturn { balance: initial_alice_balance } =
        contract.balanceOf(alice_addr).call().await?;

    let Erc721::balanceOfReturn { balance: initial_receiver_balance } =
        contract.balanceOf(receiver_address).call().await?;

    let receipt = receipt!(contract.safeTransferFrom_1(
        alice_addr,
        receiver_address,
        token_id,
        data.clone()
    ))?;

    assert!(receipt.emits(Erc721::Transfer {
        from: alice_addr,
        to: receiver_address,
        tokenId: token_id,
    }));

    assert!(receipt.emits(ERC721ReceiverMock::Received {
        operator: alice_addr,
        from: alice_addr,
        tokenId: token_id,
        data,
    }));

    let Erc721::ownerOfReturn { ownerOf } =
        contract.ownerOf(token_id).call().await?;
    assert_eq!(receiver_address, ownerOf);

    let Erc721::balanceOfReturn { balance: alice_balance } =
        contract.balanceOf(alice_addr).call().await?;

    let Erc721::balanceOfReturn { balance: receiver_balance } =
        contract.balanceOf(receiver_address).call().await?;

    let one = uint!(1_U256);
    assert_eq!(initial_alice_balance - one, alice_balance);
    assert_eq!(initial_receiver_balance + one, receiver_balance);

    Ok(())
}

#[e2e::test]
async fn safe_transfers_from_with_data_approved_token(
    alice: Account,
    bob: Account,
) -> eyre::Result<()> {
    let contract_addr = deploy(alice.url(), &alice.pk()).await?;
    let contract_alice = Erc721::new(contract_addr, &alice.wallet);
    let contract_bob = Erc721::new(contract_addr, &bob.wallet);

    let alice_addr = alice.address();
    let bob_addr = bob.address();
    let token_id = random_token_id();

    let _ = watch!(contract_alice.mint(alice_addr, token_id))?;
    let _ = watch!(contract_alice.approve(bob_addr, token_id))?;

    let Erc721::balanceOfReturn { balance: initial_alice_balance } =
        contract_alice.balanceOf(alice_addr).call().await?;

    let Erc721::balanceOfReturn { balance: initial_bob_balance } =
        contract_bob.balanceOf(bob_addr).call().await?;

    let receipt = receipt!(contract_bob.safeTransferFrom_1(
        alice_addr,
        bob_addr,
        token_id,
        fixed_bytes!("deadbeef").into()
    ))?;

    assert!(receipt.emits(Erc721::Transfer {
        from: alice_addr,
        to: bob_addr,
        tokenId: token_id,
    }));

    let Erc721::ownerOfReturn { ownerOf } =
        contract_alice.ownerOf(token_id).call().await?;
    assert_eq!(bob_addr, ownerOf);

    let Erc721::balanceOfReturn { balance: alice_balance } =
        contract_alice.balanceOf(alice_addr).call().await?;

    let Erc721::balanceOfReturn { balance: bob_balance } =
        contract_bob.balanceOf(bob_addr).call().await?;

    let one = uint!(1_U256);
    assert_eq!(initial_alice_balance - one, alice_balance);
    assert_eq!(initial_bob_balance + one, bob_balance);

    Ok(())
}

#[e2e::test]
async fn safe_transfers_from_with_data_approved_for_all(
    alice: Account,
    bob: Account,
) -> eyre::Result<()> {
    let contract_addr = deploy(alice.url(), &alice.pk()).await?;
    let contract_alice = Erc721::new(contract_addr, &alice.wallet);
    let contract_bob = Erc721::new(contract_addr, &bob.wallet);

    let alice_addr = alice.address();
    let bob_addr = bob.address();
    let token_id = random_token_id();

    let _ = watch!(contract_alice.mint(alice_addr, token_id))?;
    let _ = watch!(contract_alice.setApprovalForAll(bob_addr, true))?;

    let Erc721::balanceOfReturn { balance: initial_alice_balance } =
        contract_alice.balanceOf(alice_addr).call().await?;

    let Erc721::balanceOfReturn { balance: initial_bob_balance } =
        contract_bob.balanceOf(bob_addr).call().await?;

    let receipt = receipt!(contract_bob.safeTransferFrom_1(
        alice_addr,
        bob_addr,
        token_id,
        fixed_bytes!("deadbeef").into()
    ))?;

    assert!(receipt.emits(Erc721::Transfer {
        from: alice_addr,
        to: bob_addr,
        tokenId: token_id,
    }));

    let Erc721::ownerOfReturn { ownerOf } =
        contract_alice.ownerOf(token_id).call().await?;
    assert_eq!(bob_addr, ownerOf);

    let Erc721::balanceOfReturn { balance: alice_balance } =
        contract_alice.balanceOf(alice_addr).call().await?;

    let Erc721::balanceOfReturn { balance: bob_balance } =
        contract_bob.balanceOf(bob_addr).call().await?;

    let one = uint!(1_U256);
    assert_eq!(initial_alice_balance - one, alice_balance);
    assert_eq!(initial_bob_balance + one, bob_balance);

    Ok(())
}

#[e2e::test]
async fn error_when_safe_transfer_with_data_to_invalid_receiver(
    alice: Account,
) -> eyre::Result<()> {
    let contract_addr = deploy(alice.url(), &alice.pk()).await?;
    let contract = Erc721::new(contract_addr, &alice.wallet);

    let alice_addr = alice.address();
    let invalid_receiver = Address::ZERO;
    let token_id = random_token_id();

    let _ = watch!(contract.mint(alice_addr, token_id))?;

    let err = send!(contract.safeTransferFrom_1(
        alice_addr,
        invalid_receiver,
        token_id,
        fixed_bytes!("deadbeef").into()
    ))
    .expect_err("should not transfer the token to invalid receiver");
    assert!(err.reverted_with(Erc721::ERC721InvalidReceiver {
        receiver: invalid_receiver
    }));

    let Erc721::ownerOfReturn { ownerOf } =
        contract.ownerOf(token_id).call().await?;
    assert_eq!(alice_addr, ownerOf);

    Ok(())
}

#[e2e::test]
async fn error_when_safe_transfer_with_data_from_incorrect_owner(
    alice: Account,
    bob: Account,
    dave: Account,
) -> eyre::Result<()> {
    let contract_addr = deploy(alice.url(), &alice.pk()).await?;
    let contract = Erc721::new(contract_addr, &alice.wallet);

    let alice_addr = alice.address();
    let bob_addr = bob.address();
    let dave_addr = dave.address();

    let token_id = random_token_id();

    let _ = watch!(contract.mint(alice_addr, token_id))?;

    let err = send!(contract.safeTransferFrom_1(
        dave_addr,
        bob_addr,
        token_id,
        fixed_bytes!("deadbeef").into()
    ))
    .expect_err("should not transfer the token from incorrect owner");

    assert!(err.reverted_with(Erc721::ERC721IncorrectOwner {
        sender: dave_addr,
        owner: alice_addr,
        tokenId: token_id
    }));

    let Erc721::ownerOfReturn { ownerOf } =
        contract.ownerOf(token_id).call().await?;
    assert_eq!(alice_addr, ownerOf);

    Ok(())
}

#[e2e::test]
async fn error_when_safe_transfer_with_data_with_insufficient_approval(
    alice: Account,
    bob: Account,
) -> eyre::Result<()> {
    let contract_addr = deploy(alice.url(), &alice.pk()).await?;
    let contract = Erc721::new(contract_addr, &alice.wallet);

    let alice_addr = alice.address();
    let bob_addr = bob.address();
    let token_id = random_token_id();
    let _ = watch!(contract.mint(alice_addr, token_id))?;

    let contract = Erc721::new(contract_addr, &bob.wallet);

    let err = send!(contract.safeTransferFrom_1(
        alice_addr,
        bob_addr,
        token_id,
        fixed_bytes!("deadbeef").into()
    ))
    .expect_err("should not transfer unapproved token");

    assert!(err.reverted_with(Erc721::ERC721InsufficientApproval {
        operator: bob_addr,
        tokenId: token_id,
    }));

    let Erc721::ownerOfReturn { ownerOf } =
        contract.ownerOf(token_id).call().await?;
    assert_eq!(alice_addr, ownerOf);

    Ok(())
}

#[e2e::test]
async fn error_when_safe_transfer_with_data_nonexistent_token(
    alice: Account,
    bob: Account,
) -> eyre::Result<()> {
    let contract_addr = deploy(alice.url(), &alice.pk()).await?;
    let contract = Erc721::new(contract_addr, &alice.wallet);

    let alice_addr = alice.address();
    let token_id = random_token_id();

    let err = send!(contract.safeTransferFrom_1(
        alice_addr,
        bob.address(),
        token_id,
        fixed_bytes!("deadbeef").into()
    ))
    .expect_err("should not transfer a non-existent token");
    assert!(
        err.reverted_with(Erc721::ERC721NonexistentToken { tokenId: token_id })
    );

    let err = contract
        .ownerOf(token_id)
        .call()
        .await
        .expect_err("should return `ERC721NonexistentToken`");

    assert!(
        err.reverted_with(Erc721::ERC721NonexistentToken { tokenId: token_id })
    );

    Ok(())
}

// FIXME: Update our `reverted_with` implementation such that we can also check
// when the error is a `stylus_sdk::call::Error`.
#[e2e::test]
#[ignore]
async fn errors_when_receiver_reverts_with_reason(
    alice: Account,
) -> eyre::Result<()> {
    let contract_addr = deploy(alice.url(), &alice.pk()).await?;
    let contract = Erc721::new(contract_addr, &alice.wallet);

    let receiver_address = receiver::deploy(
        &alice.wallet,
        ERC721ReceiverMock::RevertType::RevertWithMessage,
    )
    .await?;

    let alice_addr = alice.address();
    let token_id = random_token_id();

    let _ = watch!(contract.mint(alice_addr, token_id))?;

    let _err = send!(contract.safeTransferFrom_0(
        alice_addr,
        receiver_address,
        token_id
    ))
    .expect_err("should not transfer when receiver errors with reason");

    // assert!(err.reverted_with(stylus_sdk::call::Error::Revert(
    //     b"ERC721ReceiverMock: reverting".to_vec()
    // )));
    Ok(())
}

#[e2e::test]
async fn errors_when_receiver_reverts_without_reason(
    alice: Account,
) -> eyre::Result<()> {
    let contract_addr = deploy(alice.url(), &alice.pk()).await?;
    let contract = Erc721::new(contract_addr, &alice.wallet);

    let receiver_address = receiver::deploy(
        &alice.wallet,
        ERC721ReceiverMock::RevertType::RevertWithoutMessage,
    )
    .await?;

    let alice_addr = alice.address();
    let token_id = random_token_id();

    let _ = watch!(contract.mint(alice_addr, token_id))?;

    let err = send!(contract.safeTransferFrom_0(
        alice_addr,
        receiver_address,
        token_id
    ))
    .expect_err("should not transfer when receiver reverts");

    assert!(err.reverted_with(Erc721::ERC721InvalidReceiver {
        receiver: receiver_address
    }));

    Ok(())
}

// FIXME: Update our `reverted_with` implementation such that we can also check
// when the error is a `stylus_sdk::call::Error`.
#[e2e::test]
#[ignore]
async fn errors_when_receiver_panics(alice: Account) -> eyre::Result<()> {
    let contract_addr = deploy(alice.url(), &alice.pk()).await?;
    let contract = Erc721::new(contract_addr, &alice.wallet);

    let receiver_address =
        receiver::deploy(&alice.wallet, ERC721ReceiverMock::RevertType::Panic)
            .await?;

    let alice_addr = alice.address();
    let token_id = random_token_id();

    let _ = watch!(contract.mint(alice_addr, token_id))?;

    let err = send!(contract.safeTransferFrom_0(
        alice_addr,
        receiver_address,
        token_id
    ))
    .expect_err("should not transfer when receiver panics");

    assert!(err.reverted_with(Erc721::ERC721InvalidReceiver {
        receiver: receiver_address
    }));

    Ok(())
}

#[e2e::test]
async fn approves(alice: Account, bob: Account) -> eyre::Result<()> {
    let contract_addr = deploy(alice.url(), &alice.pk()).await?;
    let contract = Erc721::new(contract_addr, &alice.wallet);

    let alice_addr = alice.address();
    let bob_addr = bob.address();
    let token_id = random_token_id();

    let _ = watch!(contract.mint(alice_addr, token_id))?;

    let Erc721::getApprovedReturn { approved } =
        contract.getApproved(token_id).call().await?;
    assert_eq!(Address::ZERO, approved);

    let receipt = receipt!(contract.approve(bob_addr, token_id))?;

    assert!(receipt.emits(Erc721::Approval {
        owner: alice_addr,
        approved: bob_addr,
        tokenId: token_id,
    }));

    let Erc721::getApprovedReturn { approved } =
        contract.getApproved(token_id).call().await?;
    assert_eq!(bob_addr, approved);

    Ok(())
}

#[e2e::test]
async fn error_when_approve_for_nonexistent_token(
    alice: Account,
    bob: Account,
) -> eyre::Result<()> {
    let contract_addr = deploy(alice.url(), &alice.pk()).await?;
    let contract = Erc721::new(contract_addr, &alice.wallet);

    let bob_addr = bob.address();
    let token_id = random_token_id();

    let err = send!(contract.approve(bob_addr, token_id))
        .expect_err("should not approve for a non-existent token");

    assert!(
        err.reverted_with(Erc721::ERC721NonexistentToken { tokenId: token_id })
    );

    Ok(())
}

#[e2e::test]
async fn error_when_approve_by_invalid_approver(
    alice: Account,
    bob: Account,
) -> eyre::Result<()> {
    let contract_addr = deploy(alice.url(), &alice.pk()).await?;
    let contract_alice = Erc721::new(contract_addr, &alice.wallet);
    let contract_bob = Erc721::new(contract_addr, &bob.wallet);

    let alice_addr = alice.address();
    let bob_addr = bob.address();
    let token_id = random_token_id();

    let _ = watch!(contract_alice.mint(alice_addr, token_id))?;

    let err = send!(contract_bob.approve(bob_addr, token_id))
        .expect_err("should not approve when invalid approver");

    assert!(
        err.reverted_with(Erc721::ERC721InvalidApprover { approver: bob_addr })
    );

    let Erc721::getApprovedReturn { approved } =
        contract_bob.getApproved(token_id).call().await?;
    assert_eq!(Address::ZERO, approved);

    Ok(())
}

#[e2e::test]
async fn error_when_checking_approved_of_nonexistent_token(
    alice: Account,
) -> eyre::Result<()> {
    let contract_addr = deploy(alice.url(), &alice.pk()).await?;
    let contract = Erc721::new(contract_addr, &alice.wallet);

    let token_id = random_token_id();

    let err = contract
        .getApproved(token_id)
        .call()
        .await
        .expect_err("should return `ERC721NonexistentToken`");

    assert!(
        err.reverted_with(Erc721::ERC721NonexistentToken { tokenId: token_id })
    );
    Ok(())
}

#[e2e::test]
async fn sets_approval_for_all(
    alice: Account,
    bob: Account,
) -> eyre::Result<()> {
    let contract_addr = deploy(alice.url(), &alice.pk()).await?;
    let contract = Erc721::new(contract_addr, &alice.wallet);

    let alice_addr = alice.address();
    let bob_addr = bob.address();

    let approved_value = true;
    let receipt =
        receipt!(contract.setApprovalForAll(bob_addr, approved_value))?;

    assert!(receipt.emits(Erc721::ApprovalForAll {
        owner: alice_addr,
        operator: bob_addr,
        approved: approved_value,
    }));

    let Erc721::isApprovedForAllReturn { approved } =
        contract.isApprovedForAll(alice_addr, bob_addr).call().await?;
    assert_eq!(approved_value, approved);

    let approved_value = false;
    let receipt =
        receipt!(contract.setApprovalForAll(bob_addr, approved_value))?;

    assert!(receipt.emits(Erc721::ApprovalForAll {
        owner: alice_addr,
        operator: bob_addr,
        approved: approved_value,
    }));

    let Erc721::isApprovedForAllReturn { approved } =
        contract.isApprovedForAll(alice_addr, bob_addr).call().await?;
    assert_eq!(approved_value, approved);

    Ok(())
}

#[e2e::test]
async fn error_when_set_approval_for_all_by_invalid_operator(
    alice: Account,
) -> eyre::Result<()> {
    let contract_addr = deploy(alice.url(), &alice.pk()).await?;
    let contract = Erc721::new(contract_addr, &alice.wallet);

    let invalid_operator = Address::ZERO;

    let err = send!(contract.setApprovalForAll(invalid_operator, true))
        .expect_err("should return ERC721InvalidOperator");

    assert!(err.reverted_with(Erc721::ERC721InvalidOperator {
        operator: invalid_operator
    }));

    Ok(())
}

#[e2e::test]
async fn is_approved_for_all_invalid_operator(
    alice: Account,
) -> eyre::Result<()> {
    let contract_addr = deploy(alice.url(), &alice.pk()).await?;
    let contract = Erc721::new(contract_addr, &alice.wallet);

    let invalid_operator = Address::ZERO;

    let Erc721::isApprovedForAllReturn { approved } = contract
        .isApprovedForAll(alice.address(), invalid_operator)
        .call()
        .await?;

    assert_eq!(false, approved);

    Ok(())
}

// ============================================================================
// Integration Tests: ERC-721 Pausable Extension
// ============================================================================

#[e2e::test]
async fn pauses(alice: Account) -> eyre::Result<()> {
    let contract_addr = deploy(alice.url(), &alice.pk()).await?;
    let contract = Erc721::new(contract_addr, &alice.wallet);

    let receipt = receipt!(contract.pause())?;

    assert!(receipt.emits(Erc721::Paused { account: alice.address() }));

    let Erc721::pausedReturn { paused } = contract.paused().call().await?;

    assert!(paused);

    let result = contract.whenPaused().call().await;

    assert!(result.is_ok());

    let err = contract
        .whenNotPaused()
        .call()
        .await
        .expect_err("should return `EnforcedPause`");

    assert!(err.reverted_with(Erc721::EnforcedPause {}));

    Ok(())
}

#[e2e::test]
async fn unpauses(alice: Account) -> eyre::Result<()> {
    let contract_addr = deploy(alice.url(), &alice.pk()).await?;
    let contract = Erc721::new(contract_addr, &alice.wallet);

    let _ = watch!(contract.pause())?;

    let receipt = receipt!(contract.unpause())?;

    assert!(receipt.emits(Erc721::Unpaused { account: alice.address() }));

    let Erc721::pausedReturn { paused } = contract.paused().call().await?;

    assert_eq!(false, paused);

    let result = contract.whenNotPaused().call().await;

    assert!(result.is_ok());

    let err = contract
        .whenPaused()
        .call()
        .await
        .expect_err("should return `ExpectedPause`");

    assert!(err.reverted_with(Erc721::ExpectedPause {}));

    Ok(())
}

#[e2e::test]
async fn error_when_burn_in_paused_state(alice: Account) -> eyre::Result<()> {
    let contract_addr = deploy(alice.url(), &alice.pk()).await?;
    let contract = Erc721::new(contract_addr, &alice.wallet);

    let alice_addr = alice.address();
    let token_id = random_token_id();
    let _ = watch!(contract.mint(alice_addr, token_id))?;

    let Erc721::balanceOfReturn { balance: initial_balance } =
        contract.balanceOf(alice_addr).call().await?;

    let _ = watch!(contract.pause());

    let err = send!(contract.burn(token_id))
        .expect_err("should return EnforcedPause");

    assert!(err.reverted_with(Erc721::EnforcedPause {}));

    let Erc721::balanceOfReturn { balance } =
        contract.balanceOf(alice_addr).call().await?;

    assert_eq!(initial_balance, balance);

    let Erc721::ownerOfReturn { ownerOf } =
        contract.ownerOf(token_id).call().await?;

    assert_eq!(alice_addr, ownerOf);
    Ok(())
}

#[e2e::test]
async fn error_when_mint_in_paused_state(alice: Account) -> eyre::Result<()> {
    let contract_addr = deploy(alice.url(), &alice.pk()).await?;
    let contract = Erc721::new(contract_addr, &alice.wallet);

    let alice_addr = alice.address();
    let token_id = random_token_id();

    let _ = watch!(contract.pause());

    let err = send!(contract.mint(alice_addr, token_id))
        .expect_err("should return EnforcedPause");
    assert!(err.reverted_with(Erc721::EnforcedPause {}));

    let err = contract
        .ownerOf(token_id)
        .call()
        .await
        .expect_err("should return ERC721NonexistentToken");

    assert!(
        err.reverted_with(Erc721::ERC721NonexistentToken { tokenId: token_id })
    );

    let Erc721::balanceOfReturn { balance } =
        contract.balanceOf(alice_addr).call().await?;
    assert_eq!(uint!(0_U256), balance);

    Ok(())
}

#[e2e::test]
async fn error_when_transfer_in_paused_state(
    alice: Account,
    bob: Account,
) -> eyre::Result<()> {
    let contract_addr = deploy(alice.url(), &alice.pk()).await?;
    let contract = Erc721::new(contract_addr, &alice.wallet);

    let alice_addr = alice.address();
    let bob_addr = bob.address();
    let token_id = random_token_id();
    let _ = watch!(contract.mint(alice_addr, token_id))?;

    let Erc721::balanceOfReturn { balance: initial_alice_balance } =
        contract.balanceOf(alice_addr).call().await?;

    let Erc721::balanceOfReturn { balance: initial_bob_balance } =
        contract.balanceOf(bob_addr).call().await?;

    let _ = watch!(contract.pause());

    let err = send!(contract.transferFrom(alice_addr, bob_addr, token_id))
        .expect_err("should return EnforcedPause");
    assert!(err.reverted_with(Erc721::EnforcedPause {}));

    let Erc721::ownerOfReturn { ownerOf } =
        contract.ownerOf(token_id).call().await?;
    assert_eq!(alice_addr, ownerOf);

    let Erc721::balanceOfReturn { balance: alice_balance } =
        contract.balanceOf(alice_addr).call().await?;

    let Erc721::balanceOfReturn { balance: bob_balance } =
        contract.balanceOf(bob_addr).call().await?;

    assert_eq!(initial_alice_balance, alice_balance);
    assert_eq!(initial_bob_balance, bob_balance);

    Ok(())
}

#[e2e::test]
async fn error_when_safe_transfer_in_paused_state(
    alice: Account,
    bob: Account,
) -> eyre::Result<()> {
    let contract_addr = deploy(alice.url(), &alice.pk()).await?;
    let contract = Erc721::new(contract_addr, &alice.wallet);

    let alice_addr = alice.address();
    let bob_addr = bob.address();
    let token_id = random_token_id();
    let _ = watch!(contract.mint(alice_addr, token_id))?;

    let Erc721::balanceOfReturn { balance: initial_alice_balance } =
        contract.balanceOf(alice_addr).call().await?;

    let Erc721::balanceOfReturn { balance: initial_bob_balance } =
        contract.balanceOf(bob_addr).call().await?;

    let _ = watch!(contract.pause());

    let err =
        send!(contract.safeTransferFrom_0(alice_addr, bob_addr, token_id))
            .expect_err("should return EnforcedPause");
    assert!(err.reverted_with(Erc721::EnforcedPause {}));

    let Erc721::ownerOfReturn { ownerOf } =
        contract.ownerOf(token_id).call().await?;
    assert_eq!(alice_addr, ownerOf);

    let Erc721::balanceOfReturn { balance: alice_balance } =
        contract.balanceOf(alice_addr).call().await?;

    let Erc721::balanceOfReturn { balance: bob_balance } =
        contract.balanceOf(bob_addr).call().await?;

    assert_eq!(initial_alice_balance, alice_balance);
    assert_eq!(initial_bob_balance, bob_balance);

    Ok(())
}

#[e2e::test]
async fn error_when_safe_transfer_with_data_in_paused_state(
    alice: Account,
    bob: Account,
) -> eyre::Result<()> {
    let contract_addr = deploy(alice.url(), &alice.pk()).await?;
    let contract = Erc721::new(contract_addr, &alice.wallet);

    let alice_addr = alice.address();
    let bob_addr = bob.address();
    let token_id = random_token_id();
    let _ = watch!(contract.mint(alice_addr, token_id))?;

    let Erc721::balanceOfReturn { balance: initial_alice_balance } =
        contract.balanceOf(alice_addr).call().await?;

    let Erc721::balanceOfReturn { balance: initial_bob_balance } =
        contract.balanceOf(bob_addr).call().await?;

    let _ = watch!(contract.pause());

    let err = send!(contract.safeTransferFrom_1(
        alice_addr,
        bob_addr,
        token_id,
        fixed_bytes!("deadbeef").into()
    ))
    .expect_err("should return EnforcedPause");
    assert!(err.reverted_with(Erc721::EnforcedPause {}));

    let Erc721::ownerOfReturn { ownerOf } =
        contract.ownerOf(token_id).call().await?;
    assert_eq!(alice_addr, ownerOf);

    let Erc721::balanceOfReturn { balance: alice_balance } =
        contract.balanceOf(alice_addr).call().await?;

    let Erc721::balanceOfReturn { balance: bob_balance } =
        contract.balanceOf(bob_addr).call().await?;

    assert_eq!(initial_alice_balance, alice_balance);
    assert_eq!(initial_bob_balance, bob_balance);

    Ok(())
}

// ============================================================================
// Integration Tests: ERC-721 Burnable Extension
// ============================================================================

#[e2e::test]
async fn burns(alice: Account) -> eyre::Result<()> {
    let contract_addr = deploy(alice.url(), &alice.pk()).await?;
    let contract = Erc721::new(contract_addr, &alice.wallet);

    let alice_addr = alice.address();
    let token_id = random_token_id();
    let _ = watch!(contract.mint(alice_addr, token_id))?;

    let Erc721::balanceOfReturn { balance: initial_balance } =
        contract.balanceOf(alice_addr).call().await?;

    let receipt = receipt!(contract.burn(token_id))?;

    assert!(receipt.emits(Erc721::Transfer {
        from: alice_addr,
        to: Address::ZERO,
        tokenId: token_id,
    }));

    let Erc721::balanceOfReturn { balance } =
        contract.balanceOf(alice_addr).call().await?;

    assert_eq!(initial_balance - uint!(1_U256), balance);

    let err = contract
        .ownerOf(token_id)
        .call()
        .await
        .expect_err("should return `ERC721NonexistentToken`");

    assert!(
        err.reverted_with(Erc721::ERC721NonexistentToken { tokenId: token_id })
    );

    Ok(())
}

#[e2e::test]
async fn burns_approved_token(
    alice: Account,
    bob: Account,
) -> eyre::Result<()> {
    let contract_addr = deploy(alice.url(), &alice.pk()).await?;
    let contract_alice = Erc721::new(contract_addr, &alice.wallet);
    let contract_bob = Erc721::new(contract_addr, &bob.wallet);

    let alice_addr = alice.address();
    let bob_addr = bob.address();
    let token_id = random_token_id();

    let _ = watch!(contract_alice.mint(alice_addr, token_id))?;
    let _ = watch!(contract_alice.approve(bob_addr, token_id))?;

    let Erc721::balanceOfReturn { balance: initial_balance } =
        contract_alice.balanceOf(alice_addr).call().await?;

    let receipt = receipt!(contract_bob.burn(token_id))?;

    assert!(receipt.emits(Erc721::Transfer {
        from: alice_addr,
        to: Address::ZERO,
        tokenId: token_id,
    }));

    let Erc721::balanceOfReturn { balance } =
        contract_alice.balanceOf(alice_addr).call().await?;

    assert_eq!(initial_balance - uint!(1_U256), balance);

    let err = contract_bob
        .ownerOf(token_id)
        .call()
        .await
        .expect_err("should return `ERC721NonexistentToken`");

    assert!(
        err.reverted_with(Erc721::ERC721NonexistentToken { tokenId: token_id })
    );

    Ok(())
}

#[e2e::test]
async fn burns_approved_for_all(
    alice: Account,
    bob: Account,
) -> eyre::Result<()> {
    let contract_addr = deploy(alice.url(), &alice.pk()).await?;
    let contract_alice = Erc721::new(contract_addr, &alice.wallet);
    let contract_bob = Erc721::new(contract_addr, &bob.wallet);

    let alice_addr = alice.address();
    let bob_addr = bob.address();
    let token_id = random_token_id();

    let _ = watch!(contract_alice.mint(alice_addr, token_id))?;
    let _ = watch!(contract_alice.setApprovalForAll(bob_addr, true))?;

    let Erc721::balanceOfReturn { balance: initial_balance } =
        contract_alice.balanceOf(alice_addr).call().await?;

    let receipt = receipt!(contract_bob.burn(token_id))?;

    assert!(receipt.emits(Erc721::Transfer {
        from: alice_addr,
        to: Address::ZERO,
        tokenId: token_id,
    }));

    let Erc721::balanceOfReturn { balance } =
        contract_alice.balanceOf(alice_addr).call().await?;

    assert_eq!(initial_balance - uint!(1_U256), balance);

    let err = contract_bob
        .ownerOf(token_id)
        .call()
        .await
        .expect_err("should return `ERC721NonexistentToken`");

    assert!(
        err.reverted_with(Erc721::ERC721NonexistentToken { tokenId: token_id })
    );

    Ok(())
}

#[e2e::test]
async fn error_when_burn_with_insufficient_approval(
    alice: Account,
    bob: Account,
) -> eyre::Result<()> {
    let contract_addr = deploy(alice.url(), &alice.pk()).await?;
    let contract = Erc721::new(contract_addr, &alice.wallet);

    let alice_addr = alice.address();
    let bob_addr = bob.address();
    let token_id = random_token_id();
    let _ = watch!(contract.mint(alice_addr, token_id))?;

    let Erc721::balanceOfReturn { balance: initial_balance } =
        contract.balanceOf(alice_addr).call().await?;

    let contract = Erc721::new(contract_addr, &bob.wallet);
    let err = send!(contract.burn(token_id))
        .expect_err("should not burn unapproved token");

    assert!(err.reverted_with(Erc721::ERC721InsufficientApproval {
        operator: bob_addr,
        tokenId: token_id,
    }));

    let Erc721::balanceOfReturn { balance } =
        contract.balanceOf(alice_addr).call().await?;

    assert_eq!(initial_balance, balance);

    Ok(())
}

#[e2e::test]
async fn error_when_burn_nonexistent_token(alice: Account) -> eyre::Result<()> {
    let contract_addr = deploy(alice.url(), &alice.pk()).await?;
    let contract = Erc721::new(contract_addr, &alice.wallet);

    let token_id = random_token_id();

    let err = send!(contract.burn(token_id))
        .expect_err("should not burn a non-existent token");
    assert!(
        err.reverted_with(Erc721::ERC721NonexistentToken { tokenId: token_id })
    );
    Ok(())
}

// ============================================================================
// Integration Tests: ERC-721 Enumerable Extension
// ============================================================================

#[e2e::test]
async fn totally_supply_works(alice: Account) -> eyre::Result<()> {
    let contract_addr = deploy(alice.url(), &alice.pk()).await?;
    let contract = Erc721::new(contract_addr, &alice.wallet);

    let alice_addr = alice.address();

    let token_1 = random_token_id();
    let _ = watch!(contract.mint(alice_addr, token_1))?;

    let token_2 = random_token_id();
    let _ = watch!(contract.mint(alice_addr, token_2))?;

    let Erc721::totalSupplyReturn { totalSupply } =
        contract.totalSupply().call().await?;

    assert_eq!(uint!(2_U256), totalSupply);

    Ok(())
}

#[e2e::test]
async fn error_when_checking_token_of_owner_by_index_out_of_bound(
    alice: Account,
) -> eyre::Result<()> {
    let contract_addr = deploy(alice.url(), &alice.pk()).await?;
    let contract = Erc721::new(contract_addr, &alice.wallet);

    let alice_addr = alice.address();

    let _ = watch!(contract.mint(alice_addr, random_token_id()))?;
    let _ = watch!(contract.mint(alice_addr, random_token_id()))?;

    let index_out_of_bound = uint!(2_U256);

    let err = contract
        .tokenOfOwnerByIndex(alice_addr, index_out_of_bound)
        .call()
        .await
        .expect_err("should return `ERC721OutOfBoundsIndex`");

    assert!(err.reverted_with(Erc721::ERC721OutOfBoundsIndex {
        owner: alice_addr,
        index: index_out_of_bound
    }));

    Ok(())
}

#[e2e::test]
async fn error_when_checking_token_of_owner_by_index_account_has_no_tokens(
    alice: Account,
) -> eyre::Result<()> {
    let contract_addr = deploy(alice.url(), &alice.pk()).await?;
    let contract = Erc721::new(contract_addr, &alice.wallet);

    let alice_addr = alice.address();

    let index = uint!(0_U256);

    let err = contract
        .tokenOfOwnerByIndex(alice_addr, index)
        .call()
        .await
        .expect_err("should return `ERC721OutOfBoundsIndex`");

    assert!(err.reverted_with(Erc721::ERC721OutOfBoundsIndex {
        owner: alice_addr,
        index
    }));

    Ok(())
}

#[e2e::test]
async fn token_of_owner_by_index_works(alice: Account) -> eyre::Result<()> {
    let contract_addr = deploy(alice.url(), &alice.pk()).await?;
    let contract = Erc721::new(contract_addr, &alice.wallet);

    let alice_addr = alice.address();

    let token_0 = random_token_id();
    let _ = watch!(contract.mint(alice_addr, token_0))?;

    let token_1 = random_token_id();
    let _ = watch!(contract.mint(alice_addr, token_1))?;

    let Erc721::tokenOfOwnerByIndexReturn { tokenId } =
        contract.tokenOfOwnerByIndex(alice_addr, uint!(0_U256)).call().await?;
    assert_eq!(token_0, tokenId);

    let Erc721::tokenOfOwnerByIndexReturn { tokenId } =
        contract.tokenOfOwnerByIndex(alice_addr, uint!(1_U256)).call().await?;
    assert_eq!(token_1, tokenId);

    Ok(())
}

#[e2e::test]
async fn token_of_owner_by_index_after_transfer_to_another_account(
    alice: Account,
    bob: Account,
) -> eyre::Result<()> {
    let contract_addr = deploy(alice.url(), &alice.pk()).await?;
    let contract = Erc721::new(contract_addr, &alice.wallet);

    let alice_addr = alice.address();
    let bob_addr = bob.address();

    let token_0 = random_token_id();
    let _ = watch!(contract.mint(alice_addr, token_0))?;

    let token_1 = random_token_id();
    let _ = watch!(contract.mint(alice_addr, token_1))?;

    let _ = watch!(contract.transferFrom(alice_addr, bob_addr, token_1))?;
    let _ = watch!(contract.transferFrom(alice_addr, bob_addr, token_0))?;

    // should be in reverse order
    let index = uint!(0_U256);
    let Erc721::tokenOfOwnerByIndexReturn { tokenId } =
        contract.tokenOfOwnerByIndex(bob_addr, index).call().await?;
    assert_eq!(token_1, tokenId);
    let err = contract
        .tokenOfOwnerByIndex(alice_addr, index)
        .call()
        .await
        .expect_err("should return `ERC721OutOfBoundsIndex`");
    assert!(err.reverted_with(Erc721::ERC721OutOfBoundsIndex {
        owner: alice_addr,
        index
    }));

    let index = uint!(1_U256);
    let Erc721::tokenOfOwnerByIndexReturn { tokenId } =
        contract.tokenOfOwnerByIndex(bob_addr, index).call().await?;
    assert_eq!(token_0, tokenId);
    let err = contract
        .tokenOfOwnerByIndex(alice_addr, index)
        .call()
        .await
        .expect_err("should return `ERC721OutOfBoundsIndex`");
    assert!(err.reverted_with(Erc721::ERC721OutOfBoundsIndex {
        owner: alice_addr,
        index
    }));

    let Erc721::totalSupplyReturn { totalSupply } =
        contract.totalSupply().call().await?;

    assert_eq!(uint!(2_U256), totalSupply);

    Ok(())
}

#[e2e::test]
async fn error_when_checking_token_by_index_account_has_no_tokens(
    alice: Account,
) -> eyre::Result<()> {
    let contract_addr = deploy(alice.url(), &alice.pk()).await?;
    let contract = Erc721::new(contract_addr, &alice.wallet);

    let index = uint!(0_U256);

    let err = contract
        .tokenByIndex(index)
        .call()
        .await
        .expect_err("should return `ERC721OutOfBoundsIndex`");

    assert!(err.reverted_with(Erc721::ERC721OutOfBoundsIndex {
        owner: Address::ZERO,
        index
    }));

    Ok(())
}

#[e2e::test]
async fn error_when_checking_token_by_index_out_of_bound(
    alice: Account,
) -> eyre::Result<()> {
    let contract_addr = deploy(alice.url(), &alice.pk()).await?;
    let contract = Erc721::new(contract_addr, &alice.wallet);

    let alice_addr = alice.address();

    let _ = watch!(contract.mint(alice_addr, random_token_id()))?;
    let _ = watch!(contract.mint(alice_addr, random_token_id()))?;

    let index_out_of_bound = uint!(2_U256);

    let err = contract
        .tokenByIndex(index_out_of_bound)
        .call()
        .await
        .expect_err("should return `ERC721OutOfBoundsIndex`");

    assert!(err.reverted_with(Erc721::ERC721OutOfBoundsIndex {
        owner: Address::ZERO,
        index: index_out_of_bound
    }));

    Ok(())
}

#[e2e::test]
async fn token_by_index_works(alice: Account) -> eyre::Result<()> {
    let contract_addr = deploy(alice.url(), &alice.pk()).await?;
    let contract = Erc721::new(contract_addr, &alice.wallet);

    let alice_addr = alice.address();

    let token_0 = random_token_id();
    let _ = watch!(contract.mint(alice_addr, token_0))?;

    let token_1 = random_token_id();
    let _ = watch!(contract.mint(alice_addr, token_1))?;

    let Erc721::tokenByIndexReturn { tokenId } =
        contract.tokenByIndex(uint!(0_U256)).call().await?;
    assert_eq!(token_0, tokenId);

    let Erc721::tokenByIndexReturn { tokenId } =
        contract.tokenByIndex(uint!(1_U256)).call().await?;
    assert_eq!(token_1, tokenId);

    Ok(())
}

#[e2e::test]
async fn token_by_index_after_burn(alice: Account) -> eyre::Result<()> {
    let contract_addr = deploy(alice.url(), &alice.pk()).await?;
    let contract = Erc721::new(contract_addr, &alice.wallet);

    let alice_addr = alice.address();

    let token_0 = random_token_id();
    let _ = watch!(contract.mint(alice_addr, token_0))?;

    let token_1 = random_token_id();
    let _ = watch!(contract.mint(alice_addr, token_1))?;

    let _ = watch!(contract.burn(token_1))?;

    let Erc721::tokenByIndexReturn { tokenId } =
        contract.tokenByIndex(uint!(0_U256)).call().await?;
    assert_eq!(token_0, tokenId);

    let index_of_burnt_token = uint!(1_U256);
    let err = contract
        .tokenByIndex(index_of_burnt_token)
        .call()
        .await
        .expect_err("should return `ERC721OutOfBoundsIndex`");

    assert!(err.reverted_with(Erc721::ERC721OutOfBoundsIndex {
        owner: Address::ZERO,
        index: index_of_burnt_token
    }));

    let Erc721::totalSupplyReturn { totalSupply } =
        contract.totalSupply().call().await?;

    assert_eq!(uint!(1_U256), totalSupply);

    Ok(())
}

#[e2e::test]
async fn token_by_index_after_burn_and_some_mints(
    alice: Account,
) -> eyre::Result<()> {
    let contract_addr = deploy(alice.url(), &alice.pk()).await?;
    let contract = Erc721::new(contract_addr, &alice.wallet);

    let alice_addr = alice.address();

    let token_0 = random_token_id();
    let _ = watch!(contract.mint(alice_addr, token_0))?;

    let token_1 = random_token_id();
    let _ = watch!(contract.mint(alice_addr, token_1))?;

    let _ = watch!(contract.burn(token_1))?;

    let token_2 = random_token_id();
    let _ = watch!(contract.mint(alice_addr, token_2))?;

    let token_3 = random_token_id();
    let _ = watch!(contract.mint(alice_addr, token_3))?;

    let Erc721::tokenByIndexReturn { tokenId } =
        contract.tokenByIndex(uint!(0_U256)).call().await?;
    assert_eq!(token_0, tokenId);

    let Erc721::tokenByIndexReturn { tokenId } =
        contract.tokenByIndex(uint!(1_U256)).call().await?;
    assert_eq!(token_2, tokenId);

    let Erc721::tokenByIndexReturn { tokenId } =
        contract.tokenByIndex(uint!(2_U256)).call().await?;
    assert_eq!(token_3, tokenId);

    Ok(())
}<|MERGE_RESOLUTION|>--- conflicted
+++ resolved
@@ -6,12 +6,7 @@
     sol,
     sol_types::SolConstructor,
 };
-<<<<<<< HEAD
-use e2e::{receipt, send, watch, Account, EventExt, Revert};
-=======
-use alloy_primitives::uint;
 use e2e::{receipt, send, watch, Account, EventExt, ReceiptExt, Revert};
->>>>>>> efee5826
 use mock::{receiver, receiver::ERC721ReceiverMock};
 
 mod abi;
