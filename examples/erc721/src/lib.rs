--- conflicted
+++ resolved
@@ -7,11 +7,6 @@
 };
 
 use alloy_primitives::{Address, U256};
-<<<<<<< HEAD
-use contracts::erc721::{
-    extensions::{ERC721Metadata, ERC721UriStorage, IERC721Burnable},
-    ERC721,
-=======
 use contracts::{
     erc721::{
         extensions::{ERC721Metadata, ERC721UriStorage, IERC721Burnable},
@@ -22,7 +17,6 @@
 use stylus_sdk::{
     abi::Bytes,
     prelude::{entrypoint, external, sol_storage},
->>>>>>> b0fa37d4
 };
 
 sol_storage! {
@@ -60,6 +54,7 @@
         to: Address,
         token_id: U256,
     ) -> Result<(), contracts::erc721::Error> {
+        self.pausable.when_not_paused()?;
         self.erc721._mint(to, token_id)
     }
 
