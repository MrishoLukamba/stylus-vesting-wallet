--- conflicted
+++ resolved
@@ -3,21 +3,12 @@
 
 use alloc::string::{String, ToString};
 
-<<<<<<< HEAD
-use alloy_primitives::Address;
-use contracts::erc721::{extensions::ERC721Metadata, ERC721};
-use stylus_sdk::{
-    alloy_sol_types::private::U256,
-    prelude::{entrypoint, external, sol_storage},
-};
-=======
-use alloy_primitives::U256;
+use alloy_primitives::{U256, Address};
 use contracts::erc721::{
     extensions::{ERC721Metadata, ERC721UriStorage},
     ERC721,
 };
 use stylus_sdk::prelude::{entrypoint, external, sol_storage};
->>>>>>> 29fb9e53
 
 sol_storage! {
     #[entrypoint]
@@ -47,14 +38,14 @@
         self.metadata.constructor(name, symbol, base_uri);
     }
 
-<<<<<<< HEAD
     pub fn mint(
         &mut self,
         to: Address,
         token_id: U256,
     ) -> Result<(), contracts::erc721::Error> {
         self.erc721._mint(to, token_id)
-=======
+    }
+
     // Overrides [`ERC721UriStorage::token_uri`].
     // Returns the Uniform Resource Identifier (URI) for tokenId token.
     pub fn token_uri(&self, token_id: U256) -> String {
@@ -76,6 +67,5 @@
         }
 
         uri
->>>>>>> 29fb9e53
     }
 }