mod assertions;
mod deploy;
mod environment;
mod project;
mod system;
mod user;

<<<<<<< HEAD
pub use assert::ErrorExt;
=======
pub use assertions::{Assert, Emits};
>>>>>>> 58a71637
pub use deploy::deploy;
pub use e2e_proc::test;
pub use system::{provider, Provider, Signer};
pub use user::User;

/// This macro provides a shorthand for broadcasting the transaction
/// to the network.
///
/// See: https://alloy-rs.github.io/alloy/alloy_contract/struct.CallBuilder.html
///
/// # Examples
///
/// ```rust,ignore
/// #[e2e::test]
/// async fn foo(alice: User) -> eyre::Result<()> {
///     let contract_addr = deploy(alice.url(), &alice.pk()).await?;
///     let contract = Erc721::new(contract_addr, &alice.signer);
///
///     let alice_addr = alice.address();
///     let token_id = random_token_id();
///     let pending_tx = send!(contract.mint(alice_addr, token_id))?;
///     // ...
/// }
#[macro_export]
macro_rules! send {
    ($e:expr) => {
        $e.send().await
    };
}

/// This macro provides a shorthand for broadcasting the transaction
/// to the network, and then waiting for the given number of confirmations.
///
/// See: https://alloy-rs.github.io/alloy/alloy_provider/heart/struct.PendingTransactionBuilder.html
///
/// # Examples
///
/// ```rust,ignore
/// #[e2e::test]
/// async fn foo(alice: User) -> eyre::Result<()> {
///     let contract_addr = deploy(alice.url(), &alice.pk()).await?;
///     let contract = Erc721::new(contract_addr, &alice.signer);
///
///     let alice_addr = alice.address();
///     let token_id = random_token_id();
///     let result = watch!(contract.mint(alice_addr, token_id))?;
///     // ...
/// }
#[macro_export]
macro_rules! watch {
    ($e:expr) => {
        send!($e)?.watch().await
    };
}

/// This macro provides a shorthand for broadcasting the transaction
/// to the network, waiting for the given number of confirmations, and then
/// fetching the transaction receipt.
///
/// See: https://alloy-rs.github.io/alloy/alloy_provider/heart/struct.PendingTransactionBuilder.html
///
/// # Examples
///
/// ```rust,ignore
/// #[e2e::test]
/// async fn foo(alice: User) -> eyre::Result<()> {
///     let contract_addr = deploy(alice.url(), &alice.pk()).await?;
///     let contract = Erc721::new(contract_addr, &alice.signer);
///
///     let alice_addr = alice.address();
///     let token_id = random_token_id();
///     let receipt = receipt!(contract.mint(alice_addr, token_id))?;
///     // ...
/// }
#[macro_export]
macro_rules! receipt {
    ($e:expr) => {
        send!($e)?.get_receipt().await
    };
}<|MERGE_RESOLUTION|>--- conflicted
+++ resolved
@@ -5,11 +5,7 @@
 mod system;
 mod user;
 
-<<<<<<< HEAD
-pub use assert::ErrorExt;
-=======
-pub use assertions::{Assert, Emits};
->>>>>>> 58a71637
+pub use assertions::{Emits, ErrorExt};
 pub use deploy::deploy;
 pub use e2e_proc::test;
 pub use system::{provider, Provider, Signer};
